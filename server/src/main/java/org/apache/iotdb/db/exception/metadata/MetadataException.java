--- conflicted
+++ resolved
@@ -29,14 +29,9 @@
 
   private static final long serialVersionUID = 3415275599091623570L;
 
-<<<<<<< HEAD
-  public MetadataException(Throwable cause) {
-    super(cause, TSStatusCode.METADATA_ERROR.getStatusCode());
-=======
   public MetadataException(Throwable cause, int errorCode) {
     super(cause, TSStatusCode.METADATA_ERROR.getStatusCode());
     this.errorCode = errorCode;
->>>>>>> 9855f06f
   }
 
   public MetadataException(String msg) {
