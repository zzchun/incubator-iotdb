/*
 * Licensed to the Apache Software Foundation (ASF) under one
 * or more contributor license agreements.  See the NOTICE file
 * distributed with this work for additional information
 * regarding copyright ownership.  The ASF licenses this file
 * to you under the Apache License, Version 2.0 (the
 * "License"); you may not use this file except in compliance
 * with the License.  You may obtain a copy of the License at
 *
 *     http://www.apache.org/licenses/LICENSE-2.0
 *
 * Unless required by applicable law or agreed to in writing,
 * software distributed under the License is distributed on an
 * "AS IS" BASIS, WITHOUT WARRANTIES OR CONDITIONS OF ANY
 * KIND, either express or implied.  See the License for the
 * specific language governing permissions and limitations
 * under the License.
 */
package org.apache.iotdb.db.qp.strategy.optimizer;

import java.util.ArrayList;
import java.util.HashSet;
import java.util.LinkedHashMap;
import java.util.LinkedHashSet;
import java.util.List;
import java.util.Set;
import org.apache.iotdb.db.exception.metadata.MetadataException;
import org.apache.iotdb.db.exception.query.LogicalOptimizeException;
import org.apache.iotdb.db.exception.runtime.SQLParserException;
import org.apache.iotdb.db.qp.constant.SQLConstant;
import org.apache.iotdb.db.qp.executor.IQueryProcessExecutor;
import org.apache.iotdb.db.qp.logical.Operator;
import org.apache.iotdb.db.qp.logical.crud.BasicFunctionOperator;
import org.apache.iotdb.db.qp.logical.crud.FilterOperator;
import org.apache.iotdb.db.qp.logical.crud.FromOperator;
import org.apache.iotdb.db.qp.logical.crud.QueryOperator;
import org.apache.iotdb.db.qp.logical.crud.SFWOperator;
import org.apache.iotdb.db.qp.logical.crud.SelectOperator;
import org.apache.iotdb.tsfile.read.common.Path;
import org.slf4j.Logger;
import org.slf4j.LoggerFactory;

/**
 * concat paths in select and from clause.
 */
public class ConcatPathOptimizer implements ILogicalOptimizer {

  private static final Logger logger = LoggerFactory.getLogger(ConcatPathOptimizer.class);
  private static final String WARNING_NO_SUFFIX_PATHS = "given SFWOperator doesn't have suffix paths, cannot concat seriesPath";
  private static final String WARNING_NO_PREFIX_PATHS = "given SFWOperator doesn't have prefix paths, cannot concat seriesPath";

  private IQueryProcessExecutor executor;

  public ConcatPathOptimizer(IQueryProcessExecutor executor) {
    this.executor = executor;
  }

  @Override
  public Operator transform(Operator operator) throws LogicalOptimizeException {
    if (!(operator instanceof SFWOperator)) {
      logger.warn("given operator isn't SFWOperator, cannot concat seriesPath");
      return operator;
    }
    SFWOperator sfwOperator = (SFWOperator) operator;
    FromOperator from = sfwOperator.getFromOperator();
    List<Path> prefixPaths;
    if (from == null) {
      logger.warn(WARNING_NO_PREFIX_PATHS);
      return operator;
    } else {
      prefixPaths = from.getPrefixPaths();
      if (prefixPaths.isEmpty()) {
        logger.warn(WARNING_NO_PREFIX_PATHS);
        return operator;
      }
    }
    SelectOperator select = sfwOperator.getSelectOperator();
    List<Path> initialSuffixPaths;
    if (select == null) {
      logger.warn(WARNING_NO_SUFFIX_PATHS);
      return operator;
    } else {
      initialSuffixPaths = select.getSuffixPaths();
      if (initialSuffixPaths.isEmpty()) {
        logger.warn(WARNING_NO_SUFFIX_PATHS);
        return operator;
      }
    }

    checkAggrOfSelectOperator(select);

    boolean isGroupByDevice = false;
    if (operator instanceof QueryOperator) {
      if (!((QueryOperator) operator).isGroupByDevice()) {
        concatSelect(prefixPaths, select); // concat and remove star

        if (((QueryOperator) operator).hasSlimit()) {
          int seriesLimit = ((QueryOperator) operator).getSeriesLimit();
          int seriesOffset = ((QueryOperator) operator).getSeriesOffset();
          slimitTrim(select, seriesLimit, seriesOffset);
        }
      } else {
        isGroupByDevice = true;
        for (Path path : initialSuffixPaths) {
          String device = path.getDevice();
          if (!device.isEmpty()) {
            throw new LogicalOptimizeException(
                    "The paths of the SELECT clause can only be single level. In other words, "
                            + "the paths of the SELECT clause can only be measurements or STAR, without DOT."
                            + " For more details please refer to the SQL document.");
          }
        }
        // GROUP_BY_DEVICE leaves the 1) concat, 2) remove star, 3) slimit tasks to the next phase,
        // i.e., PhysicalGenerator.transformQuery
      }
    }

    // concat filter
    FilterOperator filter = sfwOperator.getFilterOperator();
    if (filter == null) {
      return operator;
    }
    if(!isGroupByDevice){
      sfwOperator.setFilterOperator(concatFilter(prefixPaths, filter));
    }
    // GROUP_BY_DEVICE leaves the concatFilter to PhysicalGenerator to optimize filter without prefix first

    return sfwOperator;
  }

  private List<Path> judgeSelectOperator(SelectOperator selectOperator)
      throws LogicalOptimizeException {
    List<Path> suffixPaths;
    if (selectOperator == null) {
      throw new LogicalOptimizeException(WARNING_NO_SUFFIX_PATHS);
    } else {
      suffixPaths = selectOperator.getSuffixPaths();
      if (suffixPaths.isEmpty()) {
        throw new LogicalOptimizeException(WARNING_NO_SUFFIX_PATHS);
      }
    }
    return suffixPaths;
  }

  private void checkAggrOfSelectOperator(SelectOperator selectOperator)
      throws LogicalOptimizeException {
    if (!selectOperator.getAggregations().isEmpty()
        && selectOperator.getSuffixPaths().size() != selectOperator.getAggregations().size()) {
      throw new LogicalOptimizeException(
          "Common queries and aggregated queries are not allowed to appear at the same time");
    }
  }

  private void extendListSafely(List<String> source, int index, List<String> target) {
    if (source != null && !source.isEmpty()) {
      target.add(source.get(index));
    }
  }

  /**
   * Extract paths from select&from cql, expand them into complete versions, and reassign them to
   * selectOperator's suffixPathList. Treat aggregations similarly.
   */
  private void concatSelect(List<Path> fromPaths, SelectOperator selectOperator)
      throws LogicalOptimizeException {
    List<Path> suffixPaths = judgeSelectOperator(selectOperator);

    List<Path> allPaths = new ArrayList<>();
    List<String> originAggregations = selectOperator.getAggregations();
    List<String> afterConcatAggregations = new ArrayList<>();

    for (int i = 0; i < suffixPaths.size(); i++) {
      // selectPath cannot start with ROOT, which is guaranteed by TSParser
      Path selectPath = suffixPaths.get(i);
      for (Path fromPath : fromPaths) {
        allPaths.add(Path.addPrefixPath(selectPath, fromPath));
        extendListSafely(originAggregations, i, afterConcatAggregations);
      }
    }

    removeStarsInPath(allPaths, afterConcatAggregations, selectOperator);
  }

  /**
   * Make 'SLIMIT&SOFFSET' take effect by trimming the suffixList and aggregations of the
   * selectOperator.
   *
   * @param seriesLimit is ensured to be positive integer
   * @param seriesOffset is ensured to be non-negative integer
   */
  public void slimitTrim(SelectOperator select, int seriesLimit, int seriesOffset)
      throws LogicalOptimizeException {
    List<Path> suffixList = select.getSuffixPaths();
    List<String> aggregations = select.getAggregations();
    int size = suffixList.size();

    // check parameter range
    if (seriesOffset >= size) {
      throw new LogicalOptimizeException("SOFFSET <SOFFSETValue>: SOFFSETValue exceeds the range.");
    }
    int endPosition = seriesOffset + seriesLimit;
    if (endPosition > size) {
      endPosition = size;
    }

    // trim seriesPath list
    List<Path> trimedSuffixList = new ArrayList<>(suffixList.subList(seriesOffset, endPosition));
    select.setSuffixPathList(trimedSuffixList);

    // trim aggregations if exists
    if (aggregations != null && !aggregations.isEmpty()) {
      List<String> trimedAggregations = new ArrayList<>(
          aggregations.subList(seriesOffset, endPosition));
      select.setAggregations(trimedAggregations);
    }
  }

  private FilterOperator concatFilter(List<Path> fromPaths, FilterOperator operator)
      throws LogicalOptimizeException {
    if (!operator.isLeaf()) {
      List<FilterOperator> newFilterList = new ArrayList<>();
      for (FilterOperator child : operator.getChildren()) {
        newFilterList.add(concatFilter(fromPaths, child));
      }
      operator.setChildren(newFilterList);
      return operator;
    }
    BasicFunctionOperator basicOperator = (BasicFunctionOperator) operator;
    Path filterPath = basicOperator.getSinglePath();
    // do nothing in the cases of "where time > 5" or "where root.d1.s1 > 5"
    if (SQLConstant.isReservedPath(filterPath) || filterPath.startWith(SQLConstant.ROOT)) {
      return operator;
    }
    List<Path> concatPaths = new ArrayList<>();
    fromPaths.forEach(fromPath -> concatPaths.add(Path.addPrefixPath(filterPath, fromPath)));
    List<Path> noStarPaths = removeStarsInPathWithUnique(concatPaths);
    if (noStarPaths.size() == 1) {
      // Transform "select s1 from root.car.* where s1 > 10" to
      // "select s1 from root.car.* where root.car.*.s1 > 10"
      basicOperator.setSinglePath(noStarPaths.get(0));
      return operator;
    } else {
      // Transform "select s1 from root.car.d1, root.car.d2 where s1 > 10" to
      // "select s1 from root.car.d1, root.car.d2 where root.car.d1.s1 > 10 and root.car.d2.s1 > 10"
      // Note that,
      // two fork tree has to be maintained while removing stars in paths for DnfFilterOptimizer
      // requirement.
      return constructBinaryFilterTreeWithAnd(noStarPaths, operator);
    }
  }

<<<<<<< HEAD
  // e.g. translate "select * from root.ln.d1, root.ln.d2 where s1 < 20 AND s2 > 10"
  // to "select * from root.ln.d1, root.ln.d2 where
  // (root.ln.d1.s1 < 20 AND root.ln.d1.s2 > 10) OR (root.ln.d2.s1 < 20 AND root.ln.d2.s2 > 10)"
  private FilterOperator concatFilterByDivice(List<Path> fromPaths, FilterOperator operator)
          throws LogicalOptimizeException {
    // remove stars in fromPaths and get deviceId
    List<String> noStarDevices = removeStarsInDeviceWithUnique(fromPaths);

    FilterOperator filterBinaryTree = new FilterOperator(SQLConstant.KW_OR);
    FilterOperator currentNode = filterBinaryTree;
    FilterOperator parentNode = currentNode;
    // to check whether duplicate
    // e.g. SELECT * FROM root.ln.d1, root.ln.d2 where time < 10
    // brings two 'time < 10' filter operator
    Set<FilterOperator> operatorSet = new HashSet<>();
    for (int i = 0; i < noStarDevices.size(); i++) {
      FilterOperator newOperator = operator.clone();
      newOperator = concatFilterPath(noStarDevices.get(i), newOperator);

      if (!operatorSet.contains(newOperator)) {
        if(currentNode.getChildren().size() > 0){
          FilterOperator newInnerNode = new FilterOperator(SQLConstant.KW_OR);
          currentNode.addChildOperator(newInnerNode);
          parentNode = currentNode;
          currentNode = newInnerNode;
        }
        currentNode.addChildOperator(newOperator);
        operatorSet.add(newOperator);
      }
    }

    // if 'OR' has no enough operands due to duplication
    if(currentNode.getChildren().size() == 1){
      if(parentNode == currentNode){
        filterBinaryTree = currentNode.getChildren().get(0);
      } else {
        parentNode.getChildren().set(1, currentNode.getChildren().get(0));
      }
    }

    return filterBinaryTree;
  }

  private List<String> removeStarsInDeviceWithUnique(List<Path> paths)
          throws LogicalOptimizeException {
    List<String> retDevices;
    Set<String> deviceSet = new LinkedHashSet<>();
    try {
      for (Path path : paths) {
        List<String> tempDS;
        tempDS = MManager.getInstance().getDevices(path.getFullPath());

        for (String subDevice : tempDS) {
          if (!deviceSet.contains(subDevice)) {
            deviceSet.add(subDevice);
          }
        }
      }
      retDevices = new ArrayList<>(deviceSet);
    } catch (MetadataException e) {
      throw new LogicalOptimizeException("error when remove star: " + e.getMessage());
    }
    return retDevices;
  }

  private FilterOperator concatFilterPath(String prefix, FilterOperator operator) {
    if(!operator.isLeaf()){
      for (FilterOperator child : operator.getChildren()) {
        concatFilterPath(prefix, child);
      }
      return operator;
    }
    BasicFunctionOperator basicOperator = (BasicFunctionOperator) operator;
    Path filterPath = basicOperator.getSinglePath();

    // do nothing in the cases of "where time > 5" or "where root.d1.s1 > 5"
    if (SQLConstant.isReservedPath(filterPath) || filterPath.startWith(SQLConstant.ROOT)) {
      return operator;
    }

    Path concatPath = filterPath.addPrefixPath(filterPath, prefix);
    basicOperator.setSinglePath(concatPath);

    return basicOperator;
  }

=======
>>>>>>> 4a760ac6
  private FilterOperator constructBinaryFilterTreeWithAnd(List<Path> noStarPaths,
      FilterOperator operator)
      throws LogicalOptimizeException {
    FilterOperator filterBinaryTree = new FilterOperator(SQLConstant.KW_AND);
    FilterOperator currentNode = filterBinaryTree;
    for (int i = 0; i < noStarPaths.size(); i++) {
      if (i > 0 && i < noStarPaths.size() - 1) {
        FilterOperator newInnerNode = new FilterOperator(SQLConstant.KW_AND);
        currentNode.addChildOperator(newInnerNode);
        currentNode = newInnerNode;
      }
      try {
        currentNode.addChildOperator(
            new BasicFunctionOperator(operator.getTokenIntType(), noStarPaths.get(i),
                ((BasicFunctionOperator) operator).getValue()));
      } catch (SQLParserException e) {
        throw new LogicalOptimizeException(e.getMessage());
      }
    }
    return filterBinaryTree;
  }

  /**
   * replace "*" by actual paths.
   *
   * @param paths list of paths which may contain stars
   * @return a unique seriesPath list
   */
  private List<Path> removeStarsInPathWithUnique(List<Path> paths) throws LogicalOptimizeException {
    List<Path> retPaths = new ArrayList<>();
    LinkedHashMap<String, Integer> pathMap = new LinkedHashMap<>();
    try {
      for (Path path : paths) {
        List<String> all;
        all = executor.getAllMatchedPaths(path.getFullPath());
        if (all.isEmpty()) {
          throw new LogicalOptimizeException(
              "Path: \"" + path + "\" doesn't correspond to any known time series");
        }
        for (String subPath : all) {
          if (!pathMap.containsKey(subPath)) {
            pathMap.put(subPath, 1);
          }
        }
      }
      for (String pathStr : pathMap.keySet()) {
        retPaths.add(new Path(pathStr));
      }
    } catch (MetadataException e) {
      throw new LogicalOptimizeException("error when remove star: " + e.getMessage());
    }
    return retPaths;
  }

  private void removeStarsInPath(List<Path> paths, List<String> afterConcatAggregations,
      SelectOperator selectOperator) throws LogicalOptimizeException {
    List<Path> retPaths = new ArrayList<>();
    List<String> newAggregations = new ArrayList<>();
    for (int i = 0; i < paths.size(); i++) {
      try {
        List<String> actualPaths = executor.getAllMatchedPaths(paths.get(i).getFullPath());
        if (actualPaths.isEmpty()) {
          throw new LogicalOptimizeException(
              "Path: \"" + paths.get(i) + "\" doesn't correspond to any known time series");
        }
        for (String actualPath : actualPaths) {
          retPaths.add(new Path(actualPath));
          if (afterConcatAggregations != null && !afterConcatAggregations.isEmpty()) {
            newAggregations.add(afterConcatAggregations.get(i));
          }
        }
      } catch (MetadataException e) {
        throw new LogicalOptimizeException("error when remove star: " + e.getMessage());
      }
    }
    selectOperator.setSuffixPathList(retPaths);
    selectOperator.setAggregations(newAggregations);
  }
}<|MERGE_RESOLUTION|>--- conflicted
+++ resolved
@@ -19,11 +19,8 @@
 package org.apache.iotdb.db.qp.strategy.optimizer;
 
 import java.util.ArrayList;
-import java.util.HashSet;
 import java.util.LinkedHashMap;
-import java.util.LinkedHashSet;
 import java.util.List;
-import java.util.Set;
 import org.apache.iotdb.db.exception.metadata.MetadataException;
 import org.apache.iotdb.db.exception.query.LogicalOptimizeException;
 import org.apache.iotdb.db.exception.runtime.SQLParserException;
@@ -188,7 +185,7 @@
    * @param seriesLimit is ensured to be positive integer
    * @param seriesOffset is ensured to be non-negative integer
    */
-  public void slimitTrim(SelectOperator select, int seriesLimit, int seriesOffset)
+  private void slimitTrim(SelectOperator select, int seriesLimit, int seriesOffset)
       throws LogicalOptimizeException {
     List<Path> suffixList = select.getSuffixPaths();
     List<String> aggregations = select.getAggregations();
@@ -249,95 +246,6 @@
     }
   }
 
-<<<<<<< HEAD
-  // e.g. translate "select * from root.ln.d1, root.ln.d2 where s1 < 20 AND s2 > 10"
-  // to "select * from root.ln.d1, root.ln.d2 where
-  // (root.ln.d1.s1 < 20 AND root.ln.d1.s2 > 10) OR (root.ln.d2.s1 < 20 AND root.ln.d2.s2 > 10)"
-  private FilterOperator concatFilterByDivice(List<Path> fromPaths, FilterOperator operator)
-          throws LogicalOptimizeException {
-    // remove stars in fromPaths and get deviceId
-    List<String> noStarDevices = removeStarsInDeviceWithUnique(fromPaths);
-
-    FilterOperator filterBinaryTree = new FilterOperator(SQLConstant.KW_OR);
-    FilterOperator currentNode = filterBinaryTree;
-    FilterOperator parentNode = currentNode;
-    // to check whether duplicate
-    // e.g. SELECT * FROM root.ln.d1, root.ln.d2 where time < 10
-    // brings two 'time < 10' filter operator
-    Set<FilterOperator> operatorSet = new HashSet<>();
-    for (int i = 0; i < noStarDevices.size(); i++) {
-      FilterOperator newOperator = operator.clone();
-      newOperator = concatFilterPath(noStarDevices.get(i), newOperator);
-
-      if (!operatorSet.contains(newOperator)) {
-        if(currentNode.getChildren().size() > 0){
-          FilterOperator newInnerNode = new FilterOperator(SQLConstant.KW_OR);
-          currentNode.addChildOperator(newInnerNode);
-          parentNode = currentNode;
-          currentNode = newInnerNode;
-        }
-        currentNode.addChildOperator(newOperator);
-        operatorSet.add(newOperator);
-      }
-    }
-
-    // if 'OR' has no enough operands due to duplication
-    if(currentNode.getChildren().size() == 1){
-      if(parentNode == currentNode){
-        filterBinaryTree = currentNode.getChildren().get(0);
-      } else {
-        parentNode.getChildren().set(1, currentNode.getChildren().get(0));
-      }
-    }
-
-    return filterBinaryTree;
-  }
-
-  private List<String> removeStarsInDeviceWithUnique(List<Path> paths)
-          throws LogicalOptimizeException {
-    List<String> retDevices;
-    Set<String> deviceSet = new LinkedHashSet<>();
-    try {
-      for (Path path : paths) {
-        List<String> tempDS;
-        tempDS = MManager.getInstance().getDevices(path.getFullPath());
-
-        for (String subDevice : tempDS) {
-          if (!deviceSet.contains(subDevice)) {
-            deviceSet.add(subDevice);
-          }
-        }
-      }
-      retDevices = new ArrayList<>(deviceSet);
-    } catch (MetadataException e) {
-      throw new LogicalOptimizeException("error when remove star: " + e.getMessage());
-    }
-    return retDevices;
-  }
-
-  private FilterOperator concatFilterPath(String prefix, FilterOperator operator) {
-    if(!operator.isLeaf()){
-      for (FilterOperator child : operator.getChildren()) {
-        concatFilterPath(prefix, child);
-      }
-      return operator;
-    }
-    BasicFunctionOperator basicOperator = (BasicFunctionOperator) operator;
-    Path filterPath = basicOperator.getSinglePath();
-
-    // do nothing in the cases of "where time > 5" or "where root.d1.s1 > 5"
-    if (SQLConstant.isReservedPath(filterPath) || filterPath.startWith(SQLConstant.ROOT)) {
-      return operator;
-    }
-
-    Path concatPath = filterPath.addPrefixPath(filterPath, prefix);
-    basicOperator.setSinglePath(concatPath);
-
-    return basicOperator;
-  }
-
-=======
->>>>>>> 4a760ac6
   private FilterOperator constructBinaryFilterTreeWithAnd(List<Path> noStarPaths,
       FilterOperator operator)
       throws LogicalOptimizeException {
