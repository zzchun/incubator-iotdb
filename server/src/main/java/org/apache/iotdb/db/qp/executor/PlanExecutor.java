--- conflicted
+++ resolved
@@ -770,19 +770,8 @@
           Path path = new Path(deviceId, measurementList[i]);
           TSDataType dataType = dataTypes[i];
           mManager.createTimeseries(path.getFullPath(), dataType, getDefaultEncoding(dataType),
-<<<<<<< HEAD
                   TSFileDescriptor.getInstance().getConfig().getCompressor(),
                   Collections.emptyMap());
-=======
-              TSFileDescriptor.getInstance().getConfig().getCompressor(),
-              Collections.emptyMap());
-          StorageEngine.getInstance().addTimeSeries(path, dataType, getDefaultEncoding(dataType));
-        }
-        MNode measurementNode = node.getChild(measurementList[i]);
-        if (measurementNode instanceof InternalMNode) {
-          throw new QueryProcessException(
-              String.format("Current Path is not leaf node. %s.%s", deviceId, measurementList[i]));
->>>>>>> 6df3d435
         }
         LeafMNode measurementNode = (LeafMNode) node.getChild(measurementList[i]);
 
