--- conflicted
+++ resolved
@@ -18,7 +18,6 @@
  */
 package org.apache.iotdb.db.qp.executor;
 
-<<<<<<< HEAD
 import static org.apache.iotdb.db.conf.IoTDBConstant.COLUMN_CANCELLED;
 import static org.apache.iotdb.db.conf.IoTDBConstant.COLUMN_CHILD_PATHS;
 import static org.apache.iotdb.db.conf.IoTDBConstant.COLUMN_COLUMN;
@@ -41,8 +40,6 @@
 import static org.apache.iotdb.db.conf.IoTDBConstant.COLUMN_TTL;
 import static org.apache.iotdb.db.conf.IoTDBConstant.COLUMN_USER;
 import static org.apache.iotdb.db.conf.IoTDBConstant.COLUMN_VALUE;
-import static org.apache.iotdb.db.utils.EncodingInferenceUtils.getDefaultEncoding;
-import static org.apache.iotdb.tsfile.common.constant.TsFileConstant.PATH_SEPARATOR;
 import static org.apache.iotdb.tsfile.common.constant.TsFileConstant.TSFILE_SUFFIX;
 
 import java.io.File;
@@ -58,8 +55,6 @@
 import java.util.Map.Entry;
 import java.util.Set;
 import java.util.TreeSet;
-=======
->>>>>>> 436a5240
 import org.apache.iotdb.db.auth.AuthException;
 import org.apache.iotdb.db.auth.authorizer.BasicAuthorizer;
 import org.apache.iotdb.db.auth.authorizer.IAuthorizer;
@@ -92,8 +87,39 @@
 import org.apache.iotdb.db.qp.logical.sys.AuthorOperator;
 import org.apache.iotdb.db.qp.logical.sys.AuthorOperator.AuthorType;
 import org.apache.iotdb.db.qp.physical.PhysicalPlan;
-import org.apache.iotdb.db.qp.physical.crud.*;
-import org.apache.iotdb.db.qp.physical.sys.*;
+import org.apache.iotdb.db.qp.physical.crud.AggregationPlan;
+import org.apache.iotdb.db.qp.physical.crud.AlignByDevicePlan;
+import org.apache.iotdb.db.qp.physical.crud.DeletePartitionPlan;
+import org.apache.iotdb.db.qp.physical.crud.DeletePlan;
+import org.apache.iotdb.db.qp.physical.crud.FillQueryPlan;
+import org.apache.iotdb.db.qp.physical.crud.GroupByTimeFillPlan;
+import org.apache.iotdb.db.qp.physical.crud.GroupByTimePlan;
+import org.apache.iotdb.db.qp.physical.crud.InsertPlan;
+import org.apache.iotdb.db.qp.physical.crud.InsertTabletPlan;
+import org.apache.iotdb.db.qp.physical.crud.LastQueryPlan;
+import org.apache.iotdb.db.qp.physical.crud.QueryPlan;
+import org.apache.iotdb.db.qp.physical.crud.RawDataQueryPlan;
+import org.apache.iotdb.db.qp.physical.crud.UpdatePlan;
+import org.apache.iotdb.db.qp.physical.sys.AlterTimeSeriesPlan;
+import org.apache.iotdb.db.qp.physical.sys.AuthorPlan;
+import org.apache.iotdb.db.qp.physical.sys.ClearCachePlan;
+import org.apache.iotdb.db.qp.physical.sys.CountPlan;
+import org.apache.iotdb.db.qp.physical.sys.CreateTimeSeriesPlan;
+import org.apache.iotdb.db.qp.physical.sys.DataAuthPlan;
+import org.apache.iotdb.db.qp.physical.sys.DeleteStorageGroupPlan;
+import org.apache.iotdb.db.qp.physical.sys.DeleteTimeSeriesPlan;
+import org.apache.iotdb.db.qp.physical.sys.FlushPlan;
+import org.apache.iotdb.db.qp.physical.sys.LoadConfigurationPlan;
+import org.apache.iotdb.db.qp.physical.sys.MergePlan;
+import org.apache.iotdb.db.qp.physical.sys.OperateFilePlan;
+import org.apache.iotdb.db.qp.physical.sys.SetStorageGroupPlan;
+import org.apache.iotdb.db.qp.physical.sys.SetTTLPlan;
+import org.apache.iotdb.db.qp.physical.sys.ShowChildPathsPlan;
+import org.apache.iotdb.db.qp.physical.sys.ShowDevicesPlan;
+import org.apache.iotdb.db.qp.physical.sys.ShowPlan;
+import org.apache.iotdb.db.qp.physical.sys.ShowTTLPlan;
+import org.apache.iotdb.db.qp.physical.sys.ShowTimeSeriesPlan;
+import org.apache.iotdb.db.qp.physical.sys.TracingPlan;
 import org.apache.iotdb.db.query.context.QueryContext;
 import org.apache.iotdb.db.query.dataset.AlignByDeviceDataSet;
 import org.apache.iotdb.db.query.dataset.ListDataSet;
@@ -104,11 +130,6 @@
 import org.apache.iotdb.db.utils.AuthUtils;
 import org.apache.iotdb.db.utils.FileLoaderUtils;
 import org.apache.iotdb.db.utils.UpgradeUtils;
-<<<<<<< HEAD
-import org.apache.iotdb.rpc.TSStatusCode;
-import org.apache.iotdb.tsfile.common.conf.TSFileDescriptor;
-=======
->>>>>>> 436a5240
 import org.apache.iotdb.tsfile.exception.filter.QueryFilterOptimizationException;
 import org.apache.iotdb.tsfile.file.metadata.ChunkGroupMetadata;
 import org.apache.iotdb.tsfile.file.metadata.ChunkMetadata;
@@ -125,14 +146,6 @@
 import org.apache.iotdb.tsfile.write.writer.RestorableTsFileIOWriter;
 import org.slf4j.Logger;
 import org.slf4j.LoggerFactory;
-
-import java.io.File;
-import java.io.IOException;
-import java.util.*;
-import java.util.Map.Entry;
-
-import static org.apache.iotdb.db.conf.IoTDBConstant.*;
-import static org.apache.iotdb.tsfile.common.constant.TsFileConstant.TSFILE_SUFFIX;
 
 public class PlanExecutor implements IPlanExecutor {
 
@@ -930,238 +943,6 @@
       insertPlan.setSchemasAndTransferType(schemas);
       StorageEngine.getInstance().insert(insertPlan);
       if (insertPlan.getFailedMeasurements() != null) {
-<<<<<<< HEAD
-        // check if all path not exist exceptions
-        List<String> failedPaths = new ArrayList<>(insertPlan.getFailedMeasurements().keySet());
-        List<Exception> exceptions = new ArrayList<>(insertPlan.getFailedMeasurements().values());
-        boolean isPathNotExistException = true;
-        for(Exception e : exceptions){
-          Throwable curException = e;
-          while(curException.getCause() != null){
-            curException = curException.getCause();
-          }
-          if(!(curException instanceof PathNotExistException)){
-            isPathNotExistException = false;
-            break;
-          }
-        }
-        if(isPathNotExistException){
-          throw new PathNotExistException(failedPaths);
-        }else {
-          throw new StorageEngineException(
-              "failed to insert points " + insertPlan.getFailedMeasurements());
-        }
-      }
-    } catch (StorageEngineException | MetadataException e) {
-      throw new QueryProcessException(e);
-    }
-  }
-
-  protected MeasurementSchema[] getSeriesSchemas(InsertPlan insertPlan) throws MetadataException {
-    String[] measurementList = insertPlan.getMeasurements();
-    String deviceId = insertPlan.getDeviceId();
-    MeasurementSchema[] schemas = new MeasurementSchema[measurementList.length];
-
-    MNode node = null;
-    try {
-      node = mManager.getDeviceNodeWithAutoCreateAndReadLock(deviceId);
-      // To reduce the String number in memory, set the deviceId from MManager to insertPlan
-      insertPlan.setDeviceId(node.getFullPath());
-    } catch (PathNotExistException e) {
-      // ignore
-    }
-    try {
-      for (int i = 0; i < measurementList.length; i++) {
-        try {
-          schemas[i] = getSeriesSchema(node, insertPlan, i);
-          if (schemas[i] != null) {
-            measurementList[i] = schemas[i].getMeasurementId();
-          }
-        } catch (MetadataException e) {
-          logger.warn("meet error when check {}.{}, message: {}", deviceId, measurementList[i],
-              e.getMessage());
-          if (enablePartialInsert) {
-            insertPlan.markMeasurementInsertionFailed(i, e);
-          } else {
-            throw e;
-          }
-        }
-      }
-    } finally {
-      if (node != null) {
-        node.readUnlock();
-      }
-    }
-    return schemas;
-  }
-
-  protected MeasurementSchema[] getSeriesSchemas(InsertTabletPlan insertTabletPlan)
-      throws MetadataException, QueryProcessException {
-    String[] measurementList = insertTabletPlan.getMeasurements();
-    String deviceId = insertTabletPlan.getDeviceId();
-    MeasurementSchema[] schemas = new MeasurementSchema[measurementList.length];
-
-    MNode node = null;
-    try {
-      node = mManager.getDeviceNodeWithAutoCreateAndReadLock(deviceId);
-      // To reduce the String number in memory, set the deviceId from MManager to insertPlan
-      insertTabletPlan.setDeviceId(node.getFullPath());
-    } catch (PathNotExistException e) {
-      // ignore
-    }
-    try {
-      TSDataType[] dataTypes = insertTabletPlan.getDataTypes();
-      IoTDBConfig conf = IoTDBDescriptor.getInstance().getConfig();
-      String measurement;
-      for (int i = 0; i < measurementList.length; i++) {
-        measurement = measurementList[i];
-        if (node == null) {
-          schemas[i] = mManager.getSeriesSchema(deviceId, measurement);
-        } else {
-          if (!node.hasChild(measurement)) {
-            if (!conf.isAutoCreateSchemaEnabled()) {
-              throw new QueryProcessException(String.format(
-                  "Current deviceId[%s] does not contain measurement:%s", deviceId, measurement));
-            }
-            Path path = new Path(deviceId, measurement);
-            TSDataType dataType = dataTypes[i];
-            internalCreateTimeseries(path.getFullPath(), dataType);
-          }
-          MeasurementMNode measurementNode = (MeasurementMNode) mManager
-              .getChild(node, measurement);
-
-          // check data type
-          if (measurementNode.getSchema().getType() != insertTabletPlan.getDataTypes()[i]) {
-            if (!enablePartialInsert) {
-              throw new QueryProcessException(String.format(
-                  "Datatype mismatch, Insert measurement %s type %s, metadata tree type %s",
-                  measurement, insertTabletPlan.getDataTypes()[i],
-                  measurementNode.getSchema().getType()));
-            } else {
-              insertTabletPlan.markMeasurementInsertionFailed(i);
-              continue;
-            }
-          }
-          schemas[i] = measurementNode.getSchema();
-          // reset measurement to common name instead of alias
-          measurementList[i] = measurementNode.getName();
-        }
-      }
-    } finally {
-      if (node != null) {
-        node.readUnlock();
-      }
-    }
-    return schemas;
-  }
-
-  /**
-   * @param loc index of measurement in insertPlan
-   */
-  private MeasurementSchema getSeriesSchema(MNode deviceNode, InsertPlan insertPlan, int loc)
-      throws MetadataException {
-    String measurement = insertPlan.getMeasurements()[loc];
-    String deviceId = insertPlan.getDeviceId();
-    Object value = insertPlan.getValues()[loc];
-    boolean isInferType = insertPlan.isInferType();
-
-    MeasurementSchema measurementSchema;
-    if (deviceNode != null && !deviceNode.hasChild(measurement)) {
-      // devices exists in MTree
-      if (!IoTDBDescriptor.getInstance().getConfig().isAutoCreateSchemaEnabled()) {
-        // but measurement not in MTree and cannot auto-create, try the cache
-        measurementSchema = MManager.getInstance().getSeriesSchema(deviceId, measurement);
-        if (measurementSchema == null) {
-          throw new PathNotExistException(deviceId + PATH_SEPARATOR + measurement);
-        }
-      } else {
-        // auto-create
-        TSDataType dataType = TypeInferenceUtils.getPredictedDataType(value, isInferType);
-        Path path = new Path(deviceId, measurement);
-        internalCreateTimeseries(path.toString(), dataType);
-
-        MeasurementMNode measurementNode = (MeasurementMNode) mManager
-            .getChild(deviceNode, measurement);
-        measurementSchema = measurementNode.getSchema();
-        if (!isInferType) {
-          checkType(insertPlan, loc, measurementNode.getSchema().getType());
-        }
-      }
-    } else if (deviceNode != null) {
-      // device and measurement exists in MTree
-      MeasurementMNode measurementNode = (MeasurementMNode) MManager.getInstance()
-          .getChild(deviceNode, measurement);
-      measurementSchema = measurementNode.getSchema();
-    } else {
-      // device in not in MTree, try the cache
-      measurementSchema = mManager.getSeriesSchema(deviceId, measurement);
-    }
-    return measurementSchema;
-  }
-
-  private void checkType(InsertPlan plan, int loc, TSDataType type) {
-    plan.getTypes()[loc] = type;
-    try {
-      switch (type) {
-        case INT32:
-          if (!(plan.getValues()[loc] instanceof Integer)) {
-            plan.getValues()[loc] =
-                Integer.parseInt(((Binary) plan.getValues()[loc]).getStringValue());
-          }
-          break;
-        case INT64:
-          if (!(plan.getValues()[loc] instanceof Long)) {
-            plan.getValues()[loc] =
-                Long.parseLong(((Binary) plan.getValues()[loc]).getStringValue());
-          }
-          break;
-        case DOUBLE:
-          if (!(plan.getValues()[loc] instanceof Double)) {
-            plan.getValues()[loc] =
-                Double.parseDouble(((Binary) plan.getValues()[loc]).getStringValue());
-          }
-          break;
-        case FLOAT:
-          if (!(plan.getValues()[loc] instanceof Float)) {
-            plan.getValues()[loc] =
-                Float.parseFloat(((Binary) plan.getValues()[loc]).getStringValue());
-          }
-          break;
-        case BOOLEAN:
-          if (!(plan.getValues()[loc] instanceof Boolean)) {
-            plan.getValues()[loc] =
-                Boolean.parseBoolean(((Binary) plan.getValues()[loc]).getStringValue());
-          }
-          break;
-        case TEXT:
-          // need to do nothing
-          break;
-      }
-    } catch (ClassCastException e) {
-      logger.error("inconsistent type between client and server");
-    }
-  }
-
-  /**
-   * create timeseries with ignore PathAlreadyExistException
-   */
-  private void internalCreateTimeseries(String path, TSDataType dataType) throws MetadataException {
-    try {
-      mManager.createTimeseries(
-          path,
-          dataType,
-          getDefaultEncoding(dataType),
-          TSFileDescriptor.getInstance().getConfig().getCompressor(),
-          Collections.emptyMap());
-    } catch (PathAlreadyExistException e) {
-      if (logger.isDebugEnabled()) {
-        logger.debug("Ignore PathAlreadyExistException when Concurrent inserting"
-            + " a non-exist time series {}", path);
-      }
-    }
-  }
-
-=======
         throw new StorageEngineException(
             "failed to insert measurements " + insertPlan.getFailedMeasurements());
       }
@@ -1171,15 +952,11 @@
       mManager.unlockInsert(insertPlan.getDeviceId());
     }
   }
->>>>>>> 436a5240
 
   @Override
   public void insertTablet(InsertTabletPlan insertTabletPlan) throws QueryProcessException {
     try {
-<<<<<<< HEAD
-=======
       mManager.lockInsert(insertTabletPlan.getDeviceId());
->>>>>>> 436a5240
       MeasurementSchema[] schemas = getSeriesSchemas(insertTabletPlan);
       insertTabletPlan.setSchemas(schemas);
       StorageEngine.getInstance().insertTablet(insertTabletPlan);
@@ -1189,11 +966,8 @@
       }
     } catch (StorageEngineException | MetadataException e) {
       throw new QueryProcessException(e);
-<<<<<<< HEAD
-=======
     } finally {
       mManager.unlockInsert(insertTabletPlan.getDeviceId());
->>>>>>> 436a5240
     }
   }
 
