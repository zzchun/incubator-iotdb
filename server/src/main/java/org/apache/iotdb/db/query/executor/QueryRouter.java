--- conflicted
+++ resolved
@@ -220,12 +220,9 @@
     LastQueryExecutor lastQueryExecutor = getLastQueryExecutor(lastQueryPlan);
     return lastQueryExecutor.execute(context, lastQueryPlan);
   }
-<<<<<<< HEAD
 
   protected LastQueryExecutor getLastQueryExecutor(LastQueryPlan lastQueryPlan) {
     return new LastQueryExecutor(lastQueryPlan);
   }
 
-=======
->>>>>>> 47047a3d
 }