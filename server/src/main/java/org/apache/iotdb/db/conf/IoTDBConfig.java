--- conflicted
+++ resolved
@@ -23,12 +23,9 @@
 import java.util.ArrayList;
 import java.util.Arrays;
 import java.util.List;
-<<<<<<< HEAD
 import java.util.regex.Matcher;
 import java.util.regex.Pattern;
-=======
 import org.apache.iotdb.db.engine.merge.selector.MergeFileStrategy;
->>>>>>> f8d0902a
 import org.apache.iotdb.db.metadata.MManager;
 import org.apache.iotdb.db.service.TSServiceImpl;
 import org.slf4j.Logger;
@@ -257,7 +254,6 @@
   private boolean chunkBufferPoolEnable = false;
 
   /**
-<<<<<<< HEAD
    * Switch of watermark function
    */
   private boolean enableWatermark = false;
@@ -272,8 +268,12 @@
    */
   private String watermarkBitString = "11001010010101";
 
+  /**
+   * Watermark method and parameters
+   */
   private String watermarkMethod = "GroupBasedLSBMethod(embed_row_cycle=5,embed_lsb_num=5)";
-=======
+  
+  /**
    * How much memory (in byte) can be used by a single merge task.
    */
   private long mergeMemoryBudget = (long) (Runtime.getRuntime().maxMemory() * 0.2);
@@ -323,7 +323,6 @@
   private int chunkMergePointThreshold = 20480;
 
   private MergeFileStrategy mergeFileStrategy = MergeFileStrategy.MAX_SERIES_NUM;
->>>>>>> f8d0902a
 
   public IoTDBConfig() {
     // empty constructor
