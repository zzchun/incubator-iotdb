/*
 * Licensed to the Apache Software Foundation (ASF) under one
 * or more contributor license agreements.  See the NOTICE file
 * distributed with this work for additional information
 * regarding copyright ownership.  The ASF licenses this file
 * to you under the Apache License, Version 2.0 (the
 * "License"); you may not use this file except in compliance
 * with the License.  You may obtain a copy of the License at
 *
 *     http://www.apache.org/licenses/LICENSE-2.0
 *
 * Unless required by applicable law or agreed to in writing,
 * software distributed under the License is distributed on an
 * "AS IS" BASIS, WITHOUT WARRANTIES OR CONDITIONS OF ANY
 * KIND, either express or implied.  See the License for the
 * specific language governing permissions and limitations
 * under the License.
 */
package org.apache.iotdb.db.conf;

import static org.apache.iotdb.tsfile.common.constant.TsFileConstant.PATH_ROOT;
import static org.apache.iotdb.tsfile.common.constant.TsFileConstant.PATH_SEPARATOR;

import org.apache.iotdb.db.conf.directories.DirectoryManager;
import org.apache.iotdb.db.engine.merge.seqMerge.SeqMergeFileStrategy;
import org.apache.iotdb.db.engine.merge.sizeMerge.MergeSizeSelectorStrategy;
import org.apache.iotdb.db.engine.merge.sizeMerge.SizeMergeFileStrategy;
import org.apache.iotdb.db.exception.LoadConfigurationException;
import org.apache.iotdb.db.metadata.MManager;
import org.apache.iotdb.db.service.TSServiceImpl;
import org.apache.iotdb.tsfile.common.conf.TSFileDescriptor;
import org.apache.iotdb.tsfile.file.metadata.enums.TSEncoding;
import org.apache.iotdb.tsfile.fileSystem.FSType;
import org.slf4j.Logger;
import org.slf4j.LoggerFactory;

import java.io.File;
import java.time.ZoneId;
import java.util.regex.Matcher;
import java.util.regex.Pattern;

public class IoTDBConfig {

  /* Names of Watermark methods */
  public static final String WATERMARK_GROUPED_LSB = "GroupBasedLSBMethod";
  static final String CONFIG_NAME = "iotdb-engine.properties";
  private static final Logger logger = LoggerFactory.getLogger(IoTDBConfig.class);
  private static final String MULTI_DIR_STRATEGY_PREFIX =
      "org.apache.iotdb.db.conf.directories.strategy.";
  private static final String DEFAULT_MULTI_DIR_STRATEGY = "MaxDiskUsableSpaceFirstStrategy";

  private static final String NODE_MATCHER =
      "[" + PATH_SEPARATOR + "]" + "([a-zA-Z0-9\u2E80-\u9FFF_]+)";

  // for path like: root.sg1.d1."1.2.3" or root.sg1.d1.'1.2.3', only occurs in the end of the path and only occurs once
  private static final String NODE_WITH_QUOTATION_MARK_MATCHER =
      "[" + PATH_SEPARATOR + "][\"|\']([a-zA-Z0-9\u2E80-\u9FFF_]+)(" + NODE_MATCHER + ")+[\"|\']";
  public static final Pattern PATH_PATTERN = Pattern
      .compile(PATH_ROOT + "(" + NODE_MATCHER + ")+(" + NODE_WITH_QUOTATION_MARK_MATCHER + ")?");

  /**
   * Port which the metrics service listens to.
   */
  private int metricsPort = 8181;

  private boolean enableMetricService = false;

  /**
   * whether to enable the mqtt service.
   */
  private boolean enableMQTTService = false;

  /**
   * the mqtt service binding host.
   */
  private String mqttHost = "0.0.0.0";

  /**
   * the mqtt service binding port.
   */
  private int mqttPort = 1883;

  /**
   * the handler pool size for handing the mqtt messages.
   */
  private int mqttHandlerPoolSize = 1;

  /**
   * the mqtt message payload formatter.
   */
  private String mqttPayloadFormatter = "json";

  /**
   * Rpc binding address.
   */
  private String rpcAddress = "0.0.0.0";

  /**
   * whether to use thrift compression.
   */
  private boolean rpcThriftCompressionEnable = false;

  /**
   * Port which the JDBC server listens to.
   */
  private int rpcPort = 6667;

  /**
   * Max concurrent client number
   */
  private int rpcMaxConcurrentClientNum = 65535;

  /**
   * JMX user name
   */
  private String jmxUser = "admin";

  /**
   * JMX user password
   */
  private String jmxPassword = "password";

  /**
   * Memory allocated for the read process
   */
  private long allocateMemoryForWrite = Runtime.getRuntime().maxMemory() * 6 / 10;

  /**
   * Memory allocated for the write process
   */
  private long allocateMemoryForRead = Runtime.getRuntime().maxMemory() * 3 / 10;

  /**
   * Is dynamic parameter adapter enable.
   */
  private boolean enableParameterAdapter = true;

  /**
   * Is the write ahead log enable.
   */
  private boolean enableWal = true;

  private volatile boolean readOnly = false;

  /**
   * When a certain amount of write ahead logs is reached, they will be flushed to the disk. It is
   * possible to lose at most flush_wal_threshold operations.
   */
  private int flushWalThreshold = 10000;

  /**
   * this variable set timestamp precision as millisecond, microsecond or nanosecond
   */
  private String timestampPrecision = "ms";

  /**
   * The cycle when write ahead log is periodically forced to be written to disk(in milliseconds) If
   * set this parameter to 0 it means call outputStream.force(true) after every each insert
   */
  private long forceWalPeriodInMs = 10;

  /**
   * Size of log buffer in each log node(in byte). If WAL is enabled and the size of a insert plan
   * is smaller than this parameter, then the insert plan will be rejected by WAL.
   */
  private int walBufferSize = 16 * 1024 * 1024;

  /**
   * system base dir, stores all system metadata and wal
   */
  private String baseDir = "data";

  /**
   * System directory, including version file for each storage group and metadata
   */
  private String systemDir = "data" + File.separator + "system";

  /**
   * Schema directory, including storage set of values.
   */
  private String schemaDir = "data" + File.separator + "system" + File.separator + "schema";

  /**
   * Sync directory, including the lock file, uuid file, device owner map
   */
  private String syncDir = "data" + File.separator + "system" + File.separator + "sync";

  /**
   * Query directory, stores temporary files of query
   */
  private String queryDir = "data" + File.separator + "query";

  /**
   * Data directory of data. It can be settled as dataDirs = {"data1", "data2", "data3"};
   */
  private String[] dataDirs = {"data" + File.separator + "data"};

  /**
   * Strategy of multiple directories.
   */
  private String multiDirStrategyClassName = null;

  /**
   * Wal directory.
   */
  private String walFolder = "data" + File.separator + "wal";

  /**
   * Maximum MemTable number in MemTable pool.
   */
  private int maxMemtableNumber = 20;

  /**
   * The amount of data iterate each time in server
   */
  private int batchSize = 100000;

  /**
   * How many threads can concurrently flush. When <= 0, use CPU core number.
   */
  private int concurrentFlushThread = Runtime.getRuntime().availableProcessors();

  /**
   * How many threads can concurrently query. When <= 0, use CPU core number.
   */
  private int concurrentQueryThread = Runtime.getRuntime().availableProcessors();

  private ZoneId zoneID = ZoneId.systemDefault();

  /**
   * When a TsFile's file size (in byte) exceed this, the TsFile is forced closed.
   */
  private long tsFileSizeThreshold = 512 * 1024 * 1024L;

  /**
   * When a memTable's size (in byte) exceeds this, the memtable is flushed to disk.
   */
  private long memtableSizeThreshold = 128 * 1024 * 1024L;

  /**
   * whether to cache meta data(ChunkMetaData and TsFileMetaData) or not.
   */
  private boolean metaDataCacheEnable = true;

  /**
   * Memory allocated for timeSeriesMetaData cache in read process
   */
  private long allocateMemoryForTimeSeriesMetaDataCache = allocateMemoryForRead * 10 / 39;

  /**
   * Memory allocated for chunkMetaData cache in read process
   */
  private long allocateMemoryForChunkMetaDataCache = allocateMemoryForRead * 5 / 39;

  /**
   * Memory allocated for chunk cache in read process
   */
  private long allocateMemoryForChunkCache = allocateMemoryForRead * 5 / 39;

  /**
   * The statMonitor writes statistics info into IoTDB every backLoopPeriodSec secs. The default
   * value is 5s.
   */
  private int backLoopPeriodSec = 5;
  /**
   * Set true to enable statistics monitor service, false to disable statistics service.
   */
  private boolean enableStatMonitor = false;
  /**
   * Set the time interval when StatMonitor performs delete detection. The default value is 600s.
   */
  private int statMonitorDetectFreqSec = 60 * 10;
  /**
   * Set the maximum time to keep monitor statistics information in IoTDB. The default value is
   * 600s.
   */
  private int statMonitorRetainIntervalSec = 60 * 10;

  /**
   * Cache size of {@code checkAndGetDataTypeCache} in {@link MManager}.
   */
  private int mManagerCacheSize = 400000;

  /**
   * Is external sort enable.
   */
  private boolean enableExternalSort = true;

  /**
   * The threshold of items in external sort. If the number of chunks participating in sorting
   * exceeds this threshold, external sorting is enabled, otherwise memory sorting is used.
   */
  private int externalSortThreshold = 60;

  /**
   * Is this IoTDB instance a receiver of sync or not.
   */
  private boolean isSyncEnable = true;
  /**
   * If this IoTDB instance is a receiver of sync, set the server port.
   */
  private int syncServerPort = 5555;
  /**
   * Set the language version when loading file including error information, default value is "EN"
   */
  private String languageVersion = "EN";

  private String ipWhiteList = "0.0.0.0/0";
  /**
   * Examining period of cache file reader : 100 seconds.
   */
  private long cacheFileReaderClearPeriod = 100000;

  /**
   * Replace implementation class of JDBC service
   */
  private String rpcImplClassName = TSServiceImpl.class.getName();

  /**
   * Is stat performance of sub-module enable.
   */
  private boolean enablePerformanceStat = false;

  /**
   * The display of stat performance interval in ms.
   */
  private long performanceStatDisplayInterval = 60000;

  /**
   * The memory used for stat performance.
   */
  private int performanceStatMemoryInKB = 20;
  /**
   * whether use chunkBufferPool.
   */
  private boolean chunkBufferPoolEnable = false;

  /**
   * Switch of watermark function
   */
  private boolean enableWatermark = false;

  /**
   * Secret key for watermark
   */
  private String watermarkSecretKey = "QWERTYUIOP*&=";

  /**
   * Bit string of watermark
   */
  private String watermarkBitString = "11001010010101";

  /**
   * Watermark method and parameters
   */
  private String watermarkMethod = "GroupBasedLSBMethod(embed_row_cycle=5,embed_lsb_num=5)";

  /**
   * Switch of creating schema automatically
   */
  private boolean enableAutoCreateSchema = true;

  /**
   * Storage group level when creating schema automatically is enabled
   */
  private int defaultStorageGroupLevel = 1;

  /**
   * BOOLEAN encoding when creating schema automatically is enabled
   */
  private TSEncoding defaultBooleanEncoding = TSEncoding.RLE;

  /**
   * INT32 encoding when creating schema automatically is enabled
   */
  private TSEncoding defaultInt32Encoding = TSEncoding.RLE;

  /**
   * INT64 encoding when creating schema automatically is enabled
   */
  private TSEncoding defaultInt64Encoding = TSEncoding.RLE;

  /**
   * FLOAT encoding when creating schema automatically is enabled
   */
  private TSEncoding defaultFloatEncoding = TSEncoding.GORILLA;

  /**
   * DOUBLE encoding when creating schema automatically is enabled
   */
  private TSEncoding defaultDoubleEncoding = TSEncoding.GORILLA;

  /**
   * TEXT encoding when creating schema automatically is enabled
   */
  private TSEncoding defaultTextEncoding = TSEncoding.PLAIN;

  /**
   * How much memory (in byte) can be used by a single merge task.
   */
  private long mergeMemoryBudget = (long) (Runtime.getRuntime().maxMemory() * 0.2);

  /**
   * How many threads will be set up to perform upgrade tasks.
   */
  private int upgradeThreadNum = 1;

  /**
   * How many threads will be set up to perform main merge tasks.
   */
  private int mergeThreadNum = 1;

  /**
   * How many threads will be set up to perform merge chunk sub-tasks.
   */
  private int mergeChunkSubThreadNum = 1;

  /**
   * If one merge file selection runs for more than this time, it will be ended and its current
   * selection will be used as final selection. Unit: millis. When < 0, it means time is unbounded.
   */
  private long mergeFileSelectionTimeBudget = 30 * 1000;

  /**
   * the time range size of target merge file
   */
  private long mergeFileTimeBlock = 60 * 60 * 1000;

  /**
   * When set to true, if some crashed merges are detected during system rebooting, such merges will
   * be continued, otherwise, the unfinished parts of such merges will not be continued while the
   * finished parts still remain as they are.
   */
  private boolean continueMergeAfterReboot = true;

  /**
   * A global merge will be performed each such interval, that is, each storage group will be merged
   * (if proper merge candidates can be found). Unit: second.
   */
  private long mergeIntervalSec = 2 * 3600L;

  /**
   * When set to true, all merges becomes full merge (the whole SeqFiles are re-written despite how
   * much they are overflowed). This may increase merge overhead depending on how much the SeqFiles
   * are overflowed.
   */
  private boolean forceFullMerge = false;

  /**
   * During a merge, if a chunk with less number of chunks than this parameter, the chunk will be
   * merged with its succeeding chunks even if it is not overflowed, until the merged chunks reach
   * this threshold and the new chunk will be flushed.
   */
  private int chunkMergePointThreshold = 20480;

  private SeqMergeFileStrategy seqMergeFileStrategy = SeqMergeFileStrategy.SQUEEZE;

  private SizeMergeFileStrategy sizeMergeFileStrategy = SizeMergeFileStrategy.REGULARIZATION;

  private MergeSizeSelectorStrategy mergeSizeSelectorStrategy = MergeSizeSelectorStrategy.POINT_RANGE;

  /**
   * Default system file storage is in local file system (unsupported)
   */
  private FSType systemFileStorageFs = FSType.LOCAL;

  /**
   * Default TSfile storage is in local file system
   */
  private FSType tsFileStorageFs = FSType.LOCAL;

  /**
   * Default core-site.xml file path is /etc/hadoop/conf/core-site.xml
   */
  private String coreSitePath = "/etc/hadoop/conf/core-site.xml";

  /**
   * Default hdfs-site.xml file path is /etc/hadoop/conf/hdfs-site.xml
   */
  private String hdfsSitePath = "/etc/hadoop/conf/hdfs-site.xml";

  /**
   * Default HDFS ip is localhost
   */
  private String hdfsIp = "localhost";

  /**
   * Default HDFS port is 9000
   */
  private String hdfsPort = "9000";

  /**
   * Default DFS NameServices is hdfsnamespace
   */
  private String dfsNameServices = "hdfsnamespace";

  /**
   * Default DFS HA name nodes are nn1 and nn2
   */
  private String dfsHaNamenodes = "nn1,nn2";

  /**
   * Default DFS HA automatic failover is enabled
   */
  private boolean dfsHaAutomaticFailoverEnabled = true;

  /**
   * Default DFS client failover proxy provider is "org.apache.hadoop.hdfs.server.namenode.ha.ConfiguredFailoverProxyProvider"
   */
  private String dfsClientFailoverProxyProvider = "org.apache.hadoop.hdfs.server.namenode.ha.ConfiguredFailoverProxyProvider";

  /**
   * whether use kerberos to authenticate hdfs
   */
  private boolean useKerberos = false;

  /**
   * full path of kerberos keytab file
   */
  private String kerberosKeytabFilePath = "/path";

  /**
   * kerberos pricipal
   */
  private String kerberosPrincipal = "principal";

  /**
   * the num of memtable in each storage group
   */
  private int memtableNumInEachStorageGroup = 10;

  /**
   * the default fill interval in LinearFill and PreviousFill, -1 means infinite past time
   */
  private int defaultFillInterval = -1;

  /**
   * default TTL for storage groups that are not set TTL by statements, in ms Notice: if this
   * property is changed, previous created storage group which are not set TTL will also be
   * affected.
   */
  private long defaultTTL = Long.MAX_VALUE;
  /**
   * Time range for partitioning data inside each storage group, the unit is second
   */
  private long partitionInterval = 604800;

  //just for test
  //wait for 60 second by default.
  private int thriftServerAwaitTimeForStopService = 60;

  private int queryCacheSizeInMetric = 50;
<<<<<<< HEAD
=======

  // max size for tag and attribute of one time series
  private int tagAttributeTotalSize = 700;
>>>>>>> 1275474e

  public IoTDBConfig() {
    // empty constructor
  }

  public int getMemtableNumInEachStorageGroup() {
    return memtableNumInEachStorageGroup;
  }

  void setMemtableNumInEachStorageGroup(int memtableNumInEachStorageGroup) {
    this.memtableNumInEachStorageGroup = memtableNumInEachStorageGroup;
  }

  public int getDefaultFillInterval() {
    return defaultFillInterval;
  }

  public void setDefaultFillInterval(int defaultFillInterval) {
    this.defaultFillInterval = defaultFillInterval;
  }

  public long getPartitionInterval() {
    return partitionInterval;
  }

  public void setPartitionInterval(long partitionInterval) {
    this.partitionInterval = partitionInterval;
  }

  public ZoneId getZoneID() {
    return zoneID;
  }

  void setZoneID(ZoneId zoneID) {
    this.zoneID = zoneID;
  }

  void updatePath() {
    formulateFolders();
    confirmMultiDirStrategy();
  }

  /**
   * if the folders are relative paths, add IOTDB_HOME as the path prefix
   */
  private void formulateFolders() {
    baseDir = addHomeDir(baseDir);
    systemDir = addHomeDir(systemDir);
    schemaDir = addHomeDir(schemaDir);
    syncDir = addHomeDir(syncDir);
    walFolder = addHomeDir(walFolder);

    if (TSFileDescriptor.getInstance().getConfig().getTSFileStorageFs().equals(FSType.HDFS)) {
      String hdfsDir = getHdfsDir();
      queryDir = hdfsDir + File.separatorChar + queryDir;
      for (int i = 0; i < dataDirs.length; i++) {
        dataDirs[i] = hdfsDir + File.separatorChar + dataDirs[i];
      }
    } else {
      queryDir = addHomeDir(queryDir);
      for (int i = 0; i < dataDirs.length; i++) {
        dataDirs[i] = addHomeDir(dataDirs[i]);
      }
    }
  }

  void reloadDataDirs(String[] dataDirs) throws LoadConfigurationException {
    if (TSFileDescriptor.getInstance().getConfig().getTSFileStorageFs().equals(FSType.HDFS)) {
      String hdfsDir = getHdfsDir();
      for (int i = 0; i < dataDirs.length; i++) {
        dataDirs[i] = hdfsDir + File.separatorChar + dataDirs[i];
      }
    } else {
      for (int i = 0; i < dataDirs.length; i++) {
        dataDirs[i] = addHomeDir(dataDirs[i]);
      }
    }
    this.dataDirs = dataDirs;
    DirectoryManager.getInstance().updateFileFolders();
  }

  private String addHomeDir(String dir) {
    String homeDir = System.getProperty(IoTDBConstant.IOTDB_HOME, null);
    if (!new File(dir).isAbsolute() && homeDir != null && homeDir.length() > 0) {
      if (!homeDir.endsWith(File.separator)) {
        dir = homeDir + File.separatorChar + dir;
      } else {
        dir = homeDir + dir;
      }
    }
    return dir;
  }

  private void confirmMultiDirStrategy() {
    if (getMultiDirStrategyClassName() == null) {
      multiDirStrategyClassName = DEFAULT_MULTI_DIR_STRATEGY;
    }
    if (!getMultiDirStrategyClassName().contains(".")) {
      multiDirStrategyClassName = MULTI_DIR_STRATEGY_PREFIX + multiDirStrategyClassName;
    }

    try {
      Class.forName(multiDirStrategyClassName);
    } catch (ClassNotFoundException e) {
      logger.warn("Cannot find given directory strategy {}, using the default value",
          getMultiDirStrategyClassName(), e);
      setMultiDirStrategyClassName(MULTI_DIR_STRATEGY_PREFIX + DEFAULT_MULTI_DIR_STRATEGY);
    }
  }

  private String getHdfsDir() {
    String[] hdfsIps = TSFileDescriptor.getInstance().getConfig().getHdfsIp();
    String hdfsDir = "hdfs://";
    if (hdfsIps.length > 1) {
      hdfsDir += TSFileDescriptor.getInstance().getConfig().getDfsNameServices();
    } else {
      hdfsDir += hdfsIps[0] + ":" + TSFileDescriptor.getInstance().getConfig().getHdfsPort();
    }
    return hdfsDir;
  }

  public String[] getDataDirs() {
    return dataDirs;
  }

  public int getMetricsPort() {
    return metricsPort;
  }

  void setMetricsPort(int metricsPort) {
    this.metricsPort = metricsPort;
  }

  public boolean isEnableMetricService() {
    return enableMetricService;
  }

  public void setEnableMetricService(boolean enableMetricService) {
    this.enableMetricService = enableMetricService;
  }

  public String getJmxUser() {
    return jmxUser;
  }

  public void setJmxUser(String jmxUser) {
    this.jmxUser = jmxUser;
  }

  public String getJmxPassword() {
    return jmxPassword;
  }

  public void setJmxPassword(String jmxPassword) {
    this.jmxPassword = jmxPassword;
  }

  void setDataDirs(String[] dataDirs) {
    this.dataDirs = dataDirs;
  }

  public String getRpcAddress() {
    return rpcAddress;
  }

  void setRpcAddress(String rpcAddress) {
    this.rpcAddress = rpcAddress;
  }

  public int getRpcPort() {
    return rpcPort;
  }

  void setRpcPort(int rpcPort) {
    this.rpcPort = rpcPort;
  }

  public String getTimestampPrecision() {
    return timestampPrecision;
  }

  void setTimestampPrecision(String timestampPrecision) {
    this.timestampPrecision = timestampPrecision;
  }

  public boolean isEnableWal() {
    return enableWal;
  }

  public void setEnableWal(boolean enableWal) {
    this.enableWal = enableWal;
  }

  public int getFlushWalThreshold() {
    return flushWalThreshold;
  }

  public void setFlushWalThreshold(int flushWalThreshold) {
    this.flushWalThreshold = flushWalThreshold;
  }

  public long getForceWalPeriodInMs() {
    return forceWalPeriodInMs;
  }

  public void setForceWalPeriodInMs(long forceWalPeriodInMs) {
    this.forceWalPeriodInMs = forceWalPeriodInMs;
  }

  public String getSystemDir() {
    return systemDir;
  }

  void setSystemDir(String systemDir) {
    this.systemDir = systemDir;
  }

  public String getSchemaDir() {
    return schemaDir;
  }

  void setSchemaDir(String schemaDir) {
    this.schemaDir = schemaDir;
  }

  public String getSyncDir() {
    return syncDir;
  }

  void setSyncDir(String syncDir) {
    this.syncDir = syncDir;
  }

  public String getQueryDir() {
    return queryDir;
  }

  void setQueryDir(String queryDir) {
    this.queryDir = queryDir;
  }

  public String getWalFolder() {
    return walFolder;
  }

  void setWalFolder(String walFolder) {
    this.walFolder = walFolder;
  }

  public String getMultiDirStrategyClassName() {
    return multiDirStrategyClassName;
  }

  void setMultiDirStrategyClassName(String multiDirStrategyClassName) {
    this.multiDirStrategyClassName = multiDirStrategyClassName;
  }

  public int getBatchSize() {
    return batchSize;
  }

  void setBatchSize(int batchSize) {
    this.batchSize = batchSize;
  }

  public int getMaxMemtableNumber() {
    return maxMemtableNumber;
  }

  public void setMaxMemtableNumber(int maxMemtableNumber) {
    this.maxMemtableNumber = maxMemtableNumber;
  }

  public int getConcurrentFlushThread() {
    return concurrentFlushThread;
  }

  void setConcurrentFlushThread(int concurrentFlushThread) {
    this.concurrentFlushThread = concurrentFlushThread;
  }

  public int getConcurrentQueryThread() {
    return concurrentQueryThread;
  }

  void setConcurrentQueryThread(int concurrentQueryThread) {
    this.concurrentQueryThread = concurrentQueryThread;
  }

  public long getTsFileSizeThreshold() {
    return tsFileSizeThreshold;
  }

  public void setTsFileSizeThreshold(long tsFileSizeThreshold) {
    this.tsFileSizeThreshold = tsFileSizeThreshold;
  }

  public int getBackLoopPeriodSec() {
    return backLoopPeriodSec;
  }

  void setBackLoopPeriodSec(int backLoopPeriodSec) {
    this.backLoopPeriodSec = backLoopPeriodSec;
  }

  public boolean isEnableStatMonitor() {
    return enableStatMonitor;
  }

  public void setEnableStatMonitor(boolean enableStatMonitor) {
    this.enableStatMonitor = enableStatMonitor;
  }

  public int getRpcMaxConcurrentClientNum() {
    return rpcMaxConcurrentClientNum;
  }

  void setRpcMaxConcurrentClientNum(int rpcMaxConcurrentClientNum) {
    this.rpcMaxConcurrentClientNum = rpcMaxConcurrentClientNum;
  }

  public int getStatMonitorDetectFreqSec() {
    return statMonitorDetectFreqSec;
  }

  void setStatMonitorDetectFreqSec(int statMonitorDetectFreqSec) {
    this.statMonitorDetectFreqSec = statMonitorDetectFreqSec;
  }

  public int getStatMonitorRetainIntervalSec() {
    return statMonitorRetainIntervalSec;
  }

  void setStatMonitorRetainIntervalSec(int statMonitorRetainIntervalSec) {
    this.statMonitorRetainIntervalSec = statMonitorRetainIntervalSec;
  }

  public int getmManagerCacheSize() {
    return mManagerCacheSize;
  }

  void setmManagerCacheSize(int mManagerCacheSize) {
    this.mManagerCacheSize = mManagerCacheSize;
  }

  public boolean isSyncEnable() {
    return isSyncEnable;
  }

  void setSyncEnable(boolean syncEnable) {
    isSyncEnable = syncEnable;
  }

  public int getSyncServerPort() {
    return syncServerPort;
  }

  void setSyncServerPort(int syncServerPort) {
    this.syncServerPort = syncServerPort;
  }

  String getLanguageVersion() {
    return languageVersion;
  }

  void setLanguageVersion(String languageVersion) {
    this.languageVersion = languageVersion;
  }

  public String getBaseDir() {
    return baseDir;
  }

  void setBaseDir(String baseDir) {
    this.baseDir = baseDir;
  }

  public String getIpWhiteList() {
    return ipWhiteList;
  }

  public void setIpWhiteList(String ipWhiteList) {
    this.ipWhiteList = ipWhiteList;
  }

  public long getCacheFileReaderClearPeriod() {
    return cacheFileReaderClearPeriod;
  }

  public void setCacheFileReaderClearPeriod(long cacheFileReaderClearPeriod) {
    this.cacheFileReaderClearPeriod = cacheFileReaderClearPeriod;
  }

  public boolean isReadOnly() {
    return readOnly;
  }

  public void setReadOnly(boolean readOnly) {
    this.readOnly = readOnly;
  }

  public String getRpcImplClassName() {
    return rpcImplClassName;
  }

  public void setRpcImplClassName(String rpcImplClassName) {
    this.rpcImplClassName = rpcImplClassName;
  }

  public int getWalBufferSize() {
    return walBufferSize;
  }

  public void setWalBufferSize(int walBufferSize) {
    this.walBufferSize = walBufferSize;
  }

  public boolean isChunkBufferPoolEnable() {
    return chunkBufferPoolEnable;
  }

  void setChunkBufferPoolEnable(boolean chunkBufferPoolEnable) {
    this.chunkBufferPoolEnable = chunkBufferPoolEnable;
  }

  public long getMergeMemoryBudget() {
    return mergeMemoryBudget;
  }

  void setMergeMemoryBudget(long mergeMemoryBudget) {
    this.mergeMemoryBudget = mergeMemoryBudget;
  }

  public int getMergeThreadNum() {
    return mergeThreadNum;
  }

  void setMergeThreadNum(int mergeThreadNum) {
    this.mergeThreadNum = mergeThreadNum;
  }

  public boolean isContinueMergeAfterReboot() {
    return continueMergeAfterReboot;
  }

  void setContinueMergeAfterReboot(boolean continueMergeAfterReboot) {
    this.continueMergeAfterReboot = continueMergeAfterReboot;
  }

  public long getMergeIntervalSec() {
    return mergeIntervalSec;
  }

  void setMergeIntervalSec(long mergeIntervalSec) {
    this.mergeIntervalSec = mergeIntervalSec;
  }

  public boolean isEnableParameterAdapter() {
    return enableParameterAdapter;
  }

  public void setEnableParameterAdapter(boolean enableParameterAdapter) {
    this.enableParameterAdapter = enableParameterAdapter;
  }

  public long getAllocateMemoryForWrite() {
    return allocateMemoryForWrite;
  }

  public void setAllocateMemoryForWrite(long allocateMemoryForWrite) {
    this.allocateMemoryForWrite = allocateMemoryForWrite;
  }

  long getAllocateMemoryForRead() {
    return allocateMemoryForRead;
  }

  void setAllocateMemoryForRead(long allocateMemoryForRead) {
    this.allocateMemoryForRead = allocateMemoryForRead;
  }

  public boolean isEnableExternalSort() {
    return enableExternalSort;
  }

  void setEnableExternalSort(boolean enableExternalSort) {
    this.enableExternalSort = enableExternalSort;
  }

  public int getExternalSortThreshold() {
    return externalSortThreshold;
  }

  void setExternalSortThreshold(int externalSortThreshold) {
    this.externalSortThreshold = externalSortThreshold;
  }

  public boolean isEnablePerformanceStat() {
    return enablePerformanceStat;
  }

  public void setEnablePerformanceStat(boolean enablePerformanceStat) {
    this.enablePerformanceStat = enablePerformanceStat;
  }

  public long getPerformanceStatDisplayInterval() {
    return performanceStatDisplayInterval;
  }

  void setPerformanceStatDisplayInterval(long performanceStatDisplayInterval) {
    this.performanceStatDisplayInterval = performanceStatDisplayInterval;
  }

  public int getPerformanceStatMemoryInKB() {
    return performanceStatMemoryInKB;
  }

  void setPerformanceStatMemoryInKB(int performanceStatMemoryInKB) {
    this.performanceStatMemoryInKB = performanceStatMemoryInKB;
  }

  public boolean isForceFullMerge() {
    return forceFullMerge;
  }

  void setForceFullMerge(boolean forceFullMerge) {
    this.forceFullMerge = forceFullMerge;
  }

  public int getChunkMergePointThreshold() {
    return chunkMergePointThreshold;
  }

  public void setChunkMergePointThreshold(int chunkMergePointThreshold) {
    this.chunkMergePointThreshold = chunkMergePointThreshold;
  }

  public long getMemtableSizeThreshold() {
    return memtableSizeThreshold;
  }

  public void setMemtableSizeThreshold(long memtableSizeThreshold) {
    this.memtableSizeThreshold = memtableSizeThreshold;
  }

  public SeqMergeFileStrategy getSeqMergeFileStrategy() {
    return seqMergeFileStrategy;
  }

  public SizeMergeFileStrategy getSizeMergeFileStrategy() {
    return sizeMergeFileStrategy;
  }

  public void setSeqMergeFileStrategy(
      SeqMergeFileStrategy seqMergeFileStrategy) {
    this.seqMergeFileStrategy = seqMergeFileStrategy;
  }


  public void setSizeMergeFileStrategy(
      SizeMergeFileStrategy sizeMergeFileStrategy) {
    this.sizeMergeFileStrategy = sizeMergeFileStrategy;
  }

  public MergeSizeSelectorStrategy getMergeSizeSelectorStrategy() {
    return mergeSizeSelectorStrategy;
  }

  public void setMergeSizeSelectorStrategy(
      MergeSizeSelectorStrategy mergeSizeSelectorStrategy) {
    this.mergeSizeSelectorStrategy = mergeSizeSelectorStrategy;
  }

  public int getMergeChunkSubThreadNum() {
    return mergeChunkSubThreadNum;
  }

  void setMergeChunkSubThreadNum(int mergeChunkSubThreadNum) {
    this.mergeChunkSubThreadNum = mergeChunkSubThreadNum;
  }

  public long getMergeFileSelectionTimeBudget() {
    return mergeFileSelectionTimeBudget;
  }

  void setMergeFileSelectionTimeBudget(long mergeFileSelectionTimeBudget) {
    this.mergeFileSelectionTimeBudget = mergeFileSelectionTimeBudget;
  }

  public long getMergeFileTimeBlock() {
    return mergeFileTimeBlock;
  }

  void setMergeFileTimeBlock(long mergeFileTimeBlock) {
    this.mergeFileTimeBlock = mergeFileTimeBlock;
  }

  public boolean isRpcThriftCompressionEnable() {
    return rpcThriftCompressionEnable;
  }

  void setRpcThriftCompressionEnable(boolean rpcThriftCompressionEnable) {
    this.rpcThriftCompressionEnable = rpcThriftCompressionEnable;
  }

  public boolean isMetaDataCacheEnable() {
    return metaDataCacheEnable;
  }

  public void setMetaDataCacheEnable(boolean metaDataCacheEnable) {
    this.metaDataCacheEnable = metaDataCacheEnable;
  }

  public long getAllocateMemoryForTimeSeriesMetaDataCache() {
    return allocateMemoryForTimeSeriesMetaDataCache;
  }

  public void setAllocateMemoryForTimeSeriesMetaDataCache(
      long allocateMemoryForTimeSeriesMetaDataCache) {
    this.allocateMemoryForTimeSeriesMetaDataCache = allocateMemoryForTimeSeriesMetaDataCache;
  }

  public long getAllocateMemoryForChunkMetaDataCache() {
    return allocateMemoryForChunkMetaDataCache;
  }

  public void setAllocateMemoryForChunkMetaDataCache(long allocateMemoryForChunkMetaDataCache) {
    this.allocateMemoryForChunkMetaDataCache = allocateMemoryForChunkMetaDataCache;
  }

  public long getAllocateMemoryForChunkCache() {
    return allocateMemoryForChunkCache;
  }

  public void setAllocateMemoryForChunkCache(long allocateMemoryForChunkCache) {
    this.allocateMemoryForChunkCache = allocateMemoryForChunkCache;
  }

  public boolean isEnableWatermark() {
    return enableWatermark;
  }

  public void setEnableWatermark(boolean enableWatermark) {
    this.enableWatermark = enableWatermark;
  }

  public String getWatermarkSecretKey() {
    return watermarkSecretKey;
  }

  public void setWatermarkSecretKey(String watermarkSecretKey) {
    this.watermarkSecretKey = watermarkSecretKey;
  }

  public String getWatermarkBitString() {
    return watermarkBitString;
  }

  public void setWatermarkBitString(String watermarkBitString) {
    this.watermarkBitString = watermarkBitString;
  }

  String getWatermarkMethod() {
    return this.watermarkMethod;
  }

  public void setWatermarkMethod(String watermarkMethod) {
    this.watermarkMethod = watermarkMethod;
  }

  public String getWatermarkMethodName() {
    return watermarkMethod.split("\\(")[0];
  }

  public int getWatermarkParamMarkRate() {
    return Integer.parseInt(getWatermarkParamValue("embed_row_cycle", "5"));
  }

  public int getWatermarkParamMaxRightBit() {
    return Integer.parseInt(getWatermarkParamValue("embed_lsb_num", "5"));
  }

  private String getWatermarkParamValue(String key, String defaultValue) {
    String res = getWatermarkParamValue(key);
    if (res != null) {
      return res;
    }
    return defaultValue;
  }

  private String getWatermarkParamValue(String key) {
    String pattern = key + "=(\\w*)";
    Pattern r = Pattern.compile(pattern);
    Matcher m = r.matcher(watermarkMethod);
    if (m.find() && m.groupCount() > 0) {
      return m.group(1);
    }
    return null;
  }

  public boolean isAutoCreateSchemaEnabled() {
    return enableAutoCreateSchema;
  }

  public void setAutoCreateSchemaEnabled(boolean enableAutoCreateSchema) {
    this.enableAutoCreateSchema = enableAutoCreateSchema;
  }

  public int getDefaultStorageGroupLevel() {
    return defaultStorageGroupLevel;
  }

  void setDefaultStorageGroupLevel(int defaultStorageGroupLevel) {
    this.defaultStorageGroupLevel = defaultStorageGroupLevel;
  }

  public TSEncoding getDefaultBooleanEncoding() {
    return defaultBooleanEncoding;
  }

  public void setDefaultBooleanEncoding(TSEncoding defaultBooleanEncoding) {
    this.defaultBooleanEncoding = defaultBooleanEncoding;
  }

  void setDefaultBooleanEncoding(String defaultBooleanEncoding) {
    this.defaultBooleanEncoding = TSEncoding.valueOf(defaultBooleanEncoding);
  }

  public TSEncoding getDefaultInt32Encoding() {
    return defaultInt32Encoding;
  }

  public void setDefaultInt32Encoding(TSEncoding defaultInt32Encoding) {
    this.defaultInt32Encoding = defaultInt32Encoding;
  }

  void setDefaultInt32Encoding(String defaultInt32Encoding) {
    this.defaultInt32Encoding = TSEncoding.valueOf(defaultInt32Encoding);
  }

  public TSEncoding getDefaultInt64Encoding() {
    return defaultInt64Encoding;
  }

  public void setDefaultInt64Encoding(TSEncoding defaultInt64Encoding) {
    this.defaultInt64Encoding = defaultInt64Encoding;
  }

  void setDefaultInt64Encoding(String defaultInt64Encoding) {
    this.defaultInt64Encoding = TSEncoding.valueOf(defaultInt64Encoding);
  }

  public TSEncoding getDefaultFloatEncoding() {
    return defaultFloatEncoding;
  }

  public void setDefaultFloatEncoding(TSEncoding defaultFloatEncoding) {
    this.defaultFloatEncoding = defaultFloatEncoding;
  }

  void setDefaultFloatEncoding(String defaultFloatEncoding) {
    this.defaultFloatEncoding = TSEncoding.valueOf(defaultFloatEncoding);
  }

  public TSEncoding getDefaultDoubleEncoding() {
    return defaultDoubleEncoding;
  }

  public void setDefaultDoubleEncoding(TSEncoding defaultDoubleEncoding) {
    this.defaultDoubleEncoding = defaultDoubleEncoding;
  }

  void setDefaultDoubleEncoding(String defaultDoubleEncoding) {
    this.defaultDoubleEncoding = TSEncoding.valueOf(defaultDoubleEncoding);
  }

  public TSEncoding getDefaultTextEncoding() {
    return defaultTextEncoding;
  }

  public void setDefaultTextEncoding(TSEncoding defaultTextEncoding) {
    this.defaultTextEncoding = defaultTextEncoding;
  }

  void setDefaultTextEncoding(String defaultTextEncoding) {
    this.defaultTextEncoding = TSEncoding.valueOf(defaultTextEncoding);
  }

  public FSType getSystemFileStorageFs() {
    return systemFileStorageFs;
  }

  public void setSystemFileStorageFs(String systemFileStorageFs) {
    this.systemFileStorageFs = FSType.valueOf(systemFileStorageFs);
  }

  FSType getTsFileStorageFs() {
    return tsFileStorageFs;
  }

  void setTsFileStorageFs(String tsFileStorageFs) {
    this.tsFileStorageFs = FSType.valueOf(tsFileStorageFs);
  }

  String getCoreSitePath() {
    return coreSitePath;
  }

  void setCoreSitePath(String coreSitePath) {
    this.coreSitePath = coreSitePath;
  }

  String getHdfsSitePath() {
    return hdfsSitePath;
  }

  void setHdfsSitePath(String hdfsSitePath) {
    this.hdfsSitePath = hdfsSitePath;
  }

  public String[] getHdfsIp() {
    return hdfsIp.split(",");
  }

  String getRawHDFSIp() {
    return hdfsIp;
  }

  void setHdfsIp(String[] hdfsIp) {
    this.hdfsIp = String.join(",", hdfsIp);
  }

  String getHdfsPort() {
    return hdfsPort;
  }

  void setHdfsPort(String hdfsPort) {
    this.hdfsPort = hdfsPort;
  }

  public int getUpgradeThreadNum() {
    return upgradeThreadNum;
  }

  void setUpgradeThreadNum(int upgradeThreadNum) {
    this.upgradeThreadNum = upgradeThreadNum;
  }

  String getDfsNameServices() {
    return dfsNameServices;
  }

  void setDfsNameServices(String dfsNameServices) {
    this.dfsNameServices = dfsNameServices;
  }

  public String[] getDfsHaNamenodes() {
    return dfsHaNamenodes.split(",");
  }

  String getRawDfsHaNamenodes() {
    return dfsHaNamenodes;
  }

  void setDfsHaNamenodes(String[] dfsHaNamenodes) {
    this.dfsHaNamenodes = String.join(",", dfsHaNamenodes);
  }

  boolean isDfsHaAutomaticFailoverEnabled() {
    return dfsHaAutomaticFailoverEnabled;
  }

  void setDfsHaAutomaticFailoverEnabled(boolean dfsHaAutomaticFailoverEnabled) {
    this.dfsHaAutomaticFailoverEnabled = dfsHaAutomaticFailoverEnabled;
  }

  String getDfsClientFailoverProxyProvider() {
    return dfsClientFailoverProxyProvider;
  }

  void setDfsClientFailoverProxyProvider(String dfsClientFailoverProxyProvider) {
    this.dfsClientFailoverProxyProvider = dfsClientFailoverProxyProvider;
  }

  boolean isUseKerberos() {
    return useKerberos;
  }

  void setUseKerberos(boolean useKerberos) {
    this.useKerberos = useKerberos;
  }

  String getKerberosKeytabFilePath() {
    return kerberosKeytabFilePath;
  }

  void setKerberosKeytabFilePath(String kerberosKeytabFilePath) {
    this.kerberosKeytabFilePath = kerberosKeytabFilePath;
  }

  String getKerberosPrincipal() {
    return kerberosPrincipal;
  }

  void setKerberosPrincipal(String kerberosPrincipal) {
    this.kerberosPrincipal = kerberosPrincipal;
  }

  public long getDefaultTTL() {
    return defaultTTL;
  }

  public void setDefaultTTL(long defaultTTL) {
    this.defaultTTL = defaultTTL;
  }

  public int getThriftServerAwaitTimeForStopService() {
    return thriftServerAwaitTimeForStopService;
  }

  public void setThriftServerAwaitTimeForStopService(int thriftServerAwaitTimeForStopService) {
    this.thriftServerAwaitTimeForStopService = thriftServerAwaitTimeForStopService;
  }

  public int getQueryCacheSizeInMetric() {
    return queryCacheSizeInMetric;
  }

  public void setQueryCacheSizeInMetric(int queryCacheSizeInMetric) {
    this.queryCacheSizeInMetric = queryCacheSizeInMetric;
  }

  public boolean isEnableMQTTService() {
    return enableMQTTService;
  }

  public void setEnableMQTTService(boolean enableMQTTService) {
    this.enableMQTTService = enableMQTTService;
  }

  public String getMqttHost() {
    return mqttHost;
  }

  public void setMqttHost(String mqttHost) {
    this.mqttHost = mqttHost;
  }

  public int getMqttPort() {
    return mqttPort;
  }

  public void setMqttPort(int mqttPort) {
    this.mqttPort = mqttPort;
  }

  public int getMqttHandlerPoolSize() {
    return mqttHandlerPoolSize;
  }

  public void setMqttHandlerPoolSize(int mqttHandlerPoolSize) {
    this.mqttHandlerPoolSize = mqttHandlerPoolSize;
  }

  public String getMqttPayloadFormatter() {
    return mqttPayloadFormatter;
  }

  public void setMqttPayloadFormatter(String mqttPayloadFormatter) {
    this.mqttPayloadFormatter = mqttPayloadFormatter;
  }

  public int getTagAttributeTotalSize() {
    return tagAttributeTotalSize;
  }

  public void setTagAttributeTotalSize(int tagAttributeTotalSize) {
    this.tagAttributeTotalSize = tagAttributeTotalSize;
  }
}<|MERGE_RESOLUTION|>--- conflicted
+++ resolved
@@ -550,12 +550,9 @@
   private int thriftServerAwaitTimeForStopService = 60;
 
   private int queryCacheSizeInMetric = 50;
-<<<<<<< HEAD
-=======
 
   // max size for tag and attribute of one time series
   private int tagAttributeTotalSize = 700;
->>>>>>> 1275474e
 
   public IoTDBConfig() {
     // empty constructor
