--- conflicted
+++ resolved
@@ -104,11 +104,7 @@
 
   public void serialize(OutputStream outputStream) throws IOException {
     ReadWriteIOUtils.write(name, outputStream);
-<<<<<<< HEAD
-    ReadWriteIOUtils.write(alias != null, outputStream);
-=======
     ReadWriteIOUtils.write(alias != null, outputStream); //flag
->>>>>>> 51c2ade2
     if (alias != null) {
       ReadWriteIOUtils.write(alias, outputStream);
     }
@@ -117,11 +113,7 @@
     ReadWriteIOUtils.write(encoding, outputStream);
     ReadWriteIOUtils.write(compressor, outputStream);
 
-<<<<<<< HEAD
-    ReadWriteIOUtils.write(tagAndAttribute != null, outputStream);
-=======
     ReadWriteIOUtils.write(tagAndAttribute != null, outputStream); //flag
->>>>>>> 51c2ade2
     if (tagAndAttribute != null) {
       ReadWriteIOUtils.write(tagAndAttribute.size(), outputStream);
       for (Entry<String, String> stringStringEntry : tagAndAttribute.entrySet()) {
@@ -134,11 +126,7 @@
   public static ShowTimeSeriesResult deserialize(ByteBuffer buffer) {
     ShowTimeSeriesResult result = new ShowTimeSeriesResult();
     result.name = ReadWriteIOUtils.readString(buffer);
-<<<<<<< HEAD
-    if (buffer.get() == 1) {
-=======
     if (buffer.get() == 1) { //flag
->>>>>>> 51c2ade2
       result.alias = ReadWriteIOUtils.readString(buffer);
     }
     result.sgName = ReadWriteIOUtils.readString(buffer);
@@ -146,11 +134,7 @@
     result.encoding = ReadWriteIOUtils.readString(buffer);
     result.compressor = ReadWriteIOUtils.readString(buffer);
 
-<<<<<<< HEAD
-    if (buffer.get() == 1) {
-=======
     if (buffer.get() == 1) { //flag
->>>>>>> 51c2ade2
       int tagSize = buffer.getInt();
       result.tagAndAttribute = new HashMap<>(tagSize);
       for (int i = 0; i < tagSize; i++) {
