/*
 * Licensed to the Apache Software Foundation (ASF) under one
 * or more contributor license agreements.  See the NOTICE file
 * distributed with this work for additional information
 * regarding copyright ownership.  The ASF licenses this file
 * to you under the Apache License, Version 2.0 (the
 * "License"); you may not use this file except in compliance
 * with the License.  You may obtain a copy of the License at
 *
 *     http://www.apache.org/licenses/LICENSE-2.0
 *
 * Unless required by applicable law or agreed to in writing,
 * software distributed under the License is distributed on an
 * "AS IS" BASIS, WITHOUT WARRANTIES OR CONDITIONS OF ANY
 * KIND, either express or implied.  See the License for the
 * specific language governing permissions and limitations
 * under the License.
 */
package org.apache.iotdb.db.qp.physical;

import java.io.DataOutputStream;
import java.io.IOException;
import java.nio.ByteBuffer;
import java.util.Collections;
import java.util.List;
import org.apache.iotdb.db.qp.logical.Operator;
import org.apache.iotdb.db.qp.logical.Operator.OperatorType;
import org.apache.iotdb.db.qp.physical.crud.BatchInsertPlan;
import org.apache.iotdb.db.qp.physical.crud.DeletePlan;
import org.apache.iotdb.db.qp.physical.crud.InsertPlan;
import org.apache.iotdb.db.qp.physical.sys.CreateTimeSeriesPlan;
import org.apache.iotdb.db.qp.physical.sys.DataAuthPlan;
import org.apache.iotdb.db.qp.physical.sys.SetStorageGroupPlan;
import org.apache.iotdb.db.qp.physical.sys.SetTTLPlan;
import org.apache.iotdb.tsfile.read.common.Path;
import org.apache.iotdb.tsfile.utils.ReadWriteIOUtils;

/**
 * This class is a abstract class for all type of PhysicalPlan.
 */
public abstract class PhysicalPlan {

  private static final String SERIALIZATION_UNIMPLEMENTED = "serialization unimplemented";

  private boolean isQuery;
  private Operator.OperatorType operatorType;
  private static final int NULL_VALUE_LEN = -1;

  //for cluster mode, whether the plan may be splitted into several sub plans
  protected boolean canbeSplit = true;

  /**
   * whether the plan can be split into more than one Plans. Only used in the cluster mode.
   */
  public boolean canbeSplit() {
    return canbeSplit;
  }

  protected PhysicalPlan(boolean isQuery) {
    this.isQuery = isQuery;
  }

  protected PhysicalPlan(boolean isQuery, Operator.OperatorType operatorType) {
    this.isQuery = isQuery;
    this.operatorType = operatorType;
  }

  public String printQueryPlan() {
    return "abstract plan";
  }

  public abstract List<Path> getPaths();

  public boolean isQuery() {
    return isQuery;
  }

  public Operator.OperatorType getOperatorType() {
    return operatorType;
  }

  public void setOperatorType(Operator.OperatorType operatorType) {
    this.operatorType = operatorType;
  }

  public List<String> getAggregations() {
    return Collections.emptyList();
  }

  public void setQuery(boolean query) {
    isQuery = query;
  }

  /**
   * Serialize the plan into the given buffer. All necessary fields will be serialized.
<<<<<<< HEAD
=======
   *
>>>>>>> 32157760
   * @param stream
   * @throws IOException
   */
  public void serialize(DataOutputStream stream) throws IOException {
    throw new UnsupportedOperationException(SERIALIZATION_UNIMPLEMENTED);
  }

  /**
   * Serialize the plan into the given buffer. This is provided for WAL, so fields that can be
   * recovered will not be serialized.
<<<<<<< HEAD
=======
   *
>>>>>>> 32157760
   * @param buffer
   */
  public void serialize(ByteBuffer buffer) {
    throw new UnsupportedOperationException(SERIALIZATION_UNIMPLEMENTED);
  }

  /**
   * Deserialize the plan from the given buffer. This is provided for WAL, and must be used with
   * serializeToWAL.
<<<<<<< HEAD
=======
   *
>>>>>>> 32157760
   * @param buffer
   */
  public void deserialize(ByteBuffer buffer) {
    throw new UnsupportedOperationException(SERIALIZATION_UNIMPLEMENTED);
  }

  protected void putString(ByteBuffer buffer, String value) {
    if (value == null) {
      buffer.putInt(NULL_VALUE_LEN);
    } else {
      ReadWriteIOUtils.write(value, buffer);
    }
  }

  protected void putString(DataOutputStream stream, String value) throws IOException {
    if (value == null) {
      stream.writeInt(NULL_VALUE_LEN);
    } else {
      ReadWriteIOUtils.write(value, stream);
    }
  }

  protected String readString(ByteBuffer buffer) {
    int valueLen = buffer.getInt();
    if (valueLen == NULL_VALUE_LEN) {
      return null;
    }
    return ReadWriteIOUtils.readStringWithLength(buffer, valueLen);
  }

  public static class Factory {

    private Factory() {
      // hidden initializer
    }

    public static PhysicalPlan create(ByteBuffer buffer) throws IOException {
      int typeNum = buffer.get();
      if (typeNum >= PhysicalPlanType.values().length) {
        throw new IOException("unrecognized log type " + typeNum);
      }
      PhysicalPlanType type = PhysicalPlanType.values()[typeNum];
      PhysicalPlan plan;
      // TODO-Cluster: support more plans
      switch (type) {
        case INSERT:
          plan = new InsertPlan();
          plan.deserialize(buffer);
          break;
        case DELETE:
          plan = new DeletePlan();
          plan.deserialize(buffer);
          break;
        case BATCHINSERT:
          plan = new BatchInsertPlan();
          plan.deserialize(buffer);
          break;
        case SET_STORAGE_GROUP:
          plan = new SetStorageGroupPlan();
          plan.deserialize(buffer);
          break;
        case CREATE_TIMESERIES:
          plan = new CreateTimeSeriesPlan();
          plan.deserialize(buffer);
<<<<<<< HEAD
=======
          break;
        case TTL:
          plan = new SetTTLPlan();
          plan.deserialize(buffer);
          break;
        case GRANT_WATERMARK_EMBEDDING:
          plan = new DataAuthPlan(OperatorType.GRANT_WATERMARK_EMBEDDING);
          plan.deserialize(buffer);
          break;
        case REVOKE_WATERMARK_EMBEDDING:
          plan = new DataAuthPlan(OperatorType.REVOKE_WATERMARK_EMBEDDING);
          plan.deserialize(buffer);
>>>>>>> 32157760
          break;
        default:
          throw new IOException("unrecognized log type " + type);
      }
      return plan;
    }
  }

  public enum PhysicalPlanType {
    INSERT, DELETE, BATCHINSERT, SET_STORAGE_GROUP, CREATE_TIMESERIES, TTL, GRANT_WATERMARK_EMBEDDING, REVOKE_WATERMARK_EMBEDDING
  }


}<|MERGE_RESOLUTION|>--- conflicted
+++ resolved
@@ -93,10 +93,7 @@
 
   /**
    * Serialize the plan into the given buffer. All necessary fields will be serialized.
-<<<<<<< HEAD
-=======
    *
->>>>>>> 32157760
    * @param stream
    * @throws IOException
    */
@@ -107,10 +104,7 @@
   /**
    * Serialize the plan into the given buffer. This is provided for WAL, so fields that can be
    * recovered will not be serialized.
-<<<<<<< HEAD
-=======
    *
->>>>>>> 32157760
    * @param buffer
    */
   public void serialize(ByteBuffer buffer) {
@@ -120,10 +114,7 @@
   /**
    * Deserialize the plan from the given buffer. This is provided for WAL, and must be used with
    * serializeToWAL.
-<<<<<<< HEAD
-=======
    *
->>>>>>> 32157760
    * @param buffer
    */
   public void deserialize(ByteBuffer buffer) {
@@ -188,8 +179,6 @@
         case CREATE_TIMESERIES:
           plan = new CreateTimeSeriesPlan();
           plan.deserialize(buffer);
-<<<<<<< HEAD
-=======
           break;
         case TTL:
           plan = new SetTTLPlan();
@@ -202,7 +191,6 @@
         case REVOKE_WATERMARK_EMBEDDING:
           plan = new DataAuthPlan(OperatorType.REVOKE_WATERMARK_EMBEDDING);
           plan.deserialize(buffer);
->>>>>>> 32157760
           break;
         default:
           throw new IOException("unrecognized log type " + type);
