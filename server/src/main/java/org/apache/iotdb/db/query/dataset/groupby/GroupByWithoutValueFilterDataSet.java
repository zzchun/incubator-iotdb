/*
 * Licensed to the Apache Software Foundation (ASF) under one
 * or more contributor license agreements.  See the NOTICE file
 * distributed with this work for additional information
 * regarding copyright ownership.  The ASF licenses this file
 * to you under the Apache License, Version 2.0 (the
 * "License"); you may not use this file except in compliance
 * with the License.  You may obtain a copy of the License at
 *
 *     http://www.apache.org/licenses/LICENSE-2.0
 *
 * Unless required by applicable law or agreed to in writing,
 * software distributed under the License is distributed on an
 * "AS IS" BASIS, WITHOUT WARRANTIES OR CONDITIONS OF ANY
 * KIND, either express or implied.  See the License for the
 * specific language governing permissions and limitations
 * under the License.
 */

package org.apache.iotdb.db.query.dataset.groupby;

import java.io.IOException;
import java.util.HashMap;
import java.util.List;
import java.util.Map;
import java.util.Map.Entry;
import org.apache.iotdb.db.exception.StorageEngineException;
import org.apache.iotdb.db.exception.query.QueryProcessException;
import org.apache.iotdb.db.qp.physical.crud.GroupByPlan;
import org.apache.iotdb.db.query.aggregation.AggregateResult;
import org.apache.iotdb.db.query.context.QueryContext;
import org.apache.iotdb.db.query.factory.AggregateResultFactory;
import org.apache.iotdb.db.query.filter.TsFileFilter;
import org.apache.iotdb.tsfile.file.metadata.enums.TSDataType;
import org.apache.iotdb.tsfile.read.common.Path;
import org.apache.iotdb.tsfile.read.common.RowRecord;
import org.apache.iotdb.tsfile.read.expression.IExpression;
import org.apache.iotdb.tsfile.read.expression.impl.GlobalTimeExpression;
import org.apache.iotdb.tsfile.read.filter.basic.Filter;
import org.slf4j.Logger;
import org.slf4j.LoggerFactory;

public class GroupByWithoutValueFilterDataSet extends GroupByEngineDataSet {

  private static final Logger logger = LoggerFactory
      .getLogger(GroupByWithoutValueFilterDataSet.class);

  private Map<Path, GroupByExecutor> pathExecutors = new HashMap<>();

<<<<<<< HEAD
=======
  /**
   * path -> result index for each aggregation
   *
   * e.g.,
   *
   * deduplicated paths : s1, s2, s1
   * deduplicated aggregations : count, count, sum
   *
   * s1 -> 0, 2
   * s2 -> 1
   */
  private Map<Path, List<Integer>> resultIndexes = new HashMap<>();

>>>>>>> 9544f2a7
  public GroupByWithoutValueFilterDataSet() {
  }

  /**
   * constructor.
   */
  public GroupByWithoutValueFilterDataSet(QueryContext context, GroupByPlan groupByPlan)
      throws StorageEngineException {
    super(context, groupByPlan);

    initGroupBy(context, groupByPlan);
  }

  protected void initGroupBy(QueryContext context, GroupByPlan groupByPlan)
      throws StorageEngineException {
    IExpression expression = groupByPlan.getExpression();

    Filter timeFilter = null;
    if (expression != null) {
      timeFilter = ((GlobalTimeExpression) expression).getFilter();
    }

    // init resultIndexes, group result indexes by path
    for (int i = 0; i < paths.size(); i++) {
      Path path = paths.get(i);
      if (!pathExecutors.containsKey(path)) {
        //init GroupByExecutor
        pathExecutors.put(path,
<<<<<<< HEAD
           getGroupByExecutor(path, dataTypes.get(i), context, timeFilter, null));
=======
            getGroupByExecutor(path, dataTypes.get(i), context, timeFilter, null));
        resultIndexes.put(path, new ArrayList<>());
>>>>>>> 9544f2a7
      }
      resultIndexes.get(path).add(i);
      AggregateResult aggrResult = AggregateResultFactory
          .getAggrResultByName(groupByPlan.getDeduplicatedAggregations().get(i), dataTypes.get(i));
      pathExecutors.get(path).addAggregateResult(aggrResult);
    }
  }

  @Override
  protected RowRecord nextWithoutConstraint() throws IOException {
    if (!hasCachedTimeInterval) {
      throw new IOException("need to call hasNext() before calling next() "
          + "in GroupByWithoutValueFilterDataSet.");
    }
    hasCachedTimeInterval = false;
    RowRecord record = new RowRecord(curStartTime);

    AggregateResult[] fields = new AggregateResult[paths.size()];

    try {
<<<<<<< HEAD
      for (Entry<Path, GroupByExecutor> pathGroupByExecutorEntry : pathExecutors.entrySet()) {
        GroupByExecutor executor = pathGroupByExecutorEntry.getValue();
        executor.resetAggregateResults();
        List<Pair<AggregateResult, Integer>> aggregations = executor.calcResult(curStartTime, curEndTime);
        for (Pair<AggregateResult, Integer> aggregation : aggregations) {
          fields[aggregation.right] = aggregation.left;
=======
      for (Entry<Path, GroupByExecutor> pathToExecutorEntry : pathExecutors.entrySet()) {
        GroupByExecutor executor = pathToExecutorEntry.getValue();
        List<AggregateResult> aggregations = executor.calcResult(curStartTime, curEndTime);
        for (int i = 0; i < aggregations.size(); i++) {
          int resultIndex = resultIndexes.get(pathToExecutorEntry.getKey()).get(i);
          fields[resultIndex] = aggregations.get(i);
>>>>>>> 9544f2a7
        }
      }
    } catch (QueryProcessException e) {
      logger.error("GroupByWithoutValueFilterDataSet execute has error", e);
      throw new IOException(e.getMessage(), e);
    }

    for (AggregateResult res : fields) {
      if (res == null) {
        record.addField(null);
        continue;
      }
      record.addField(res.getResult(), res.getResultDataType());
    }
    return record;
  }

  protected GroupByExecutor getGroupByExecutor(Path path,
      TSDataType dataType,
      QueryContext context, Filter timeFilter, TsFileFilter fileFilter)
      throws StorageEngineException {
    return new LocalGroupByExecutor(path, dataType, context, timeFilter, fileFilter);
  }
}<|MERGE_RESOLUTION|>--- conflicted
+++ resolved
@@ -20,6 +20,7 @@
 package org.apache.iotdb.db.query.dataset.groupby;
 
 import java.io.IOException;
+import java.util.ArrayList;
 import java.util.HashMap;
 import java.util.List;
 import java.util.Map;
@@ -47,8 +48,7 @@
 
   private Map<Path, GroupByExecutor> pathExecutors = new HashMap<>();
 
-<<<<<<< HEAD
-=======
+
   /**
    * path -> result index for each aggregation
    *
@@ -62,7 +62,6 @@
    */
   private Map<Path, List<Integer>> resultIndexes = new HashMap<>();
 
->>>>>>> 9544f2a7
   public GroupByWithoutValueFilterDataSet() {
   }
 
@@ -91,12 +90,8 @@
       if (!pathExecutors.containsKey(path)) {
         //init GroupByExecutor
         pathExecutors.put(path,
-<<<<<<< HEAD
-           getGroupByExecutor(path, dataTypes.get(i), context, timeFilter, null));
-=======
             getGroupByExecutor(path, dataTypes.get(i), context, timeFilter, null));
         resultIndexes.put(path, new ArrayList<>());
->>>>>>> 9544f2a7
       }
       resultIndexes.get(path).add(i);
       AggregateResult aggrResult = AggregateResultFactory
@@ -117,21 +112,12 @@
     AggregateResult[] fields = new AggregateResult[paths.size()];
 
     try {
-<<<<<<< HEAD
-      for (Entry<Path, GroupByExecutor> pathGroupByExecutorEntry : pathExecutors.entrySet()) {
-        GroupByExecutor executor = pathGroupByExecutorEntry.getValue();
-        executor.resetAggregateResults();
-        List<Pair<AggregateResult, Integer>> aggregations = executor.calcResult(curStartTime, curEndTime);
-        for (Pair<AggregateResult, Integer> aggregation : aggregations) {
-          fields[aggregation.right] = aggregation.left;
-=======
       for (Entry<Path, GroupByExecutor> pathToExecutorEntry : pathExecutors.entrySet()) {
         GroupByExecutor executor = pathToExecutorEntry.getValue();
         List<AggregateResult> aggregations = executor.calcResult(curStartTime, curEndTime);
         for (int i = 0; i < aggregations.size(); i++) {
           int resultIndex = resultIndexes.get(pathToExecutorEntry.getKey()).get(i);
           fields[resultIndex] = aggregations.get(i);
->>>>>>> 9544f2a7
         }
       }
     } catch (QueryProcessException e) {
