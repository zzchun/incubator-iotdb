--- conflicted
+++ resolved
@@ -74,16 +74,9 @@
   }
 
   @Override
-<<<<<<< HEAD
-  protected Pair<IUnaryExpression, String> transformToSingleQueryFilter(
-
-      IQueryProcessExecutor executor) throws LogicalOperatorException, MetadataException {
-    TSDataType type = executor.getSeriesType(singlePath);
-=======
   protected Pair<IUnaryExpression, String> transformToSingleQueryFilter()
       throws LogicalOperatorException, MetadataException {
     TSDataType type = MManager.getInstance().getSeriesType(singlePath.toString());
->>>>>>> 9855f06f
     if (type == null) {
       throw new MetadataException(
           "given seriesPath:{" + singlePath.getFullPath() + "} don't exist in metadata");
