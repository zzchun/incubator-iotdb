/*
 * Licensed to the Apache Software Foundation (ASF) under one
 * or more contributor license agreements.  See the NOTICE file
 * distributed with this work for additional information
 * regarding copyright ownership.  The ASF licenses this file
 * to you under the Apache License, Version 2.0 (the
 * "License"); you may not use this file except in compliance
 * with the License.  You may obtain a copy of the License at
 *
 *     http://www.apache.org/licenses/LICENSE-2.0
 *
 * Unless required by applicable law or agreed to in writing,
 * software distributed under the License is distributed on an
 * "AS IS" BASIS, WITHOUT WARRANTIES OR CONDITIONS OF ANY
 * KIND, either express or implied.  See the License for the
 * specific language governing permissions and limitations
 * under the License.
 */

package org.apache.iotdb.db.writelog.recover;

import static org.junit.Assert.assertEquals;
import static org.junit.Assert.assertFalse;
import static org.junit.Assert.assertTrue;

import java.io.File;
import java.io.IOException;
import java.util.ArrayList;
import java.util.Collections;
import java.util.HashMap;
import java.util.List;
import java.util.Map;
import org.apache.commons.io.FileUtils;
import org.apache.iotdb.db.conf.adapter.ActiveTimeSeriesCounter;
import org.apache.iotdb.db.constant.TestConstant;
import org.apache.iotdb.db.engine.fileSystem.SystemFileFactory;
import org.apache.iotdb.db.engine.storagegroup.TsFileResource;
import org.apache.iotdb.db.engine.version.VersionController;
import org.apache.iotdb.db.exception.StorageEngineException;
import org.apache.iotdb.db.exception.metadata.MetadataException;
import org.apache.iotdb.db.metadata.MManager;
import org.apache.iotdb.db.exception.StorageGroupProcessorException;
import org.apache.iotdb.db.qp.physical.crud.InsertPlan;
import org.apache.iotdb.db.utils.EnvironmentUtils;
import org.apache.iotdb.db.writelog.manager.MultiFileLogNodeManager;
import org.apache.iotdb.db.writelog.node.WriteLogNode;
import org.apache.iotdb.tsfile.common.conf.TSFileDescriptor;
import org.apache.iotdb.tsfile.exception.write.WriteProcessException;
import org.apache.iotdb.tsfile.file.metadata.enums.TSDataType;
import org.apache.iotdb.tsfile.file.metadata.enums.TSEncoding;
import org.apache.iotdb.tsfile.read.ReadOnlyTsFile;
import org.apache.iotdb.tsfile.read.TsFileSequenceReader;
import org.apache.iotdb.tsfile.read.common.Field;
import org.apache.iotdb.tsfile.read.common.Path;
import org.apache.iotdb.tsfile.read.common.RowRecord;
import org.apache.iotdb.tsfile.read.expression.QueryExpression;
import org.apache.iotdb.tsfile.read.query.dataset.QueryDataSet;
import org.apache.iotdb.tsfile.write.TsFileWriter;
import org.apache.iotdb.tsfile.write.record.TSRecord;
import org.apache.iotdb.tsfile.write.record.datapoint.DataPoint;
import org.apache.iotdb.tsfile.write.schema.Schema;
import org.apache.iotdb.tsfile.write.schema.MeasurementSchema;
import org.apache.iotdb.tsfile.write.writer.RestorableTsFileIOWriter;
import org.junit.After;
import org.junit.Assert;
import org.junit.Before;
import org.junit.Test;

public class SeqTsFileRecoverTest {

  private File tsF;
  private TsFileWriter writer;
  private WriteLogNode node;

  private String logNodePrefix = TestConstant.BASE_OUTPUT_PATH.concat("testRecover");
  private String storageGroup = "target";
  private TsFileResource resource;
  private VersionController versionController = new VersionController() {
    private int i;

    @Override
    public long nextVersion() {
      return ++i;
    }

    @Override
    public long currVersion() {
      return i;
    }
  };

  @Before
  public void setup() throws IOException, WriteProcessException, MetadataException {
    EnvironmentUtils.envSetUp();
    tsF = SystemFileFactory.INSTANCE.getFile(logNodePrefix, "1-1-1.tsfile");
    tsF.getParentFile().mkdirs();

    MManager.getInstance().setStorageGroup("root.sg");
    for (int i = 0; i < 10; i++) {
      for (int j = 0; j < 10; j++) {
        MManager.getInstance()
            .createTimeseries("root.sg.device" + i + ".sensor" + j, TSDataType.INT64,
                TSEncoding.PLAIN, TSFileDescriptor.getInstance().getConfig().getCompressor(),
                Collections.emptyMap());
      }
    }

    Schema schema = new Schema();
    Map<String, MeasurementSchema> template = new HashMap<>();
    for (int i = 0; i < 10; i++) {
      template.put("sensor" + i, new MeasurementSchema("sensor" + i, TSDataType.INT64,
          TSEncoding.PLAIN));
    }
    schema.registerDeviceTemplate("template1", template);
    for (int i = 0; i < 10; i++) {
      schema.registerDevice("root.sg.device" + i, "template1");
    }
    schema.registerDevice("root.sg.device99", "template1");
    writer = new TsFileWriter(tsF, schema);

    TSRecord tsRecord = new TSRecord(100, "root.sg.device99");
    tsRecord.addTuple(DataPoint.getDataPoint(TSDataType.INT64, "sensor4", String.valueOf(0)));
    writer.write(tsRecord);
    tsRecord = new TSRecord(2, "root.sg.device99");
    tsRecord.addTuple(DataPoint.getDataPoint(TSDataType.INT64, "sensor1", String.valueOf(0)));
    writer.write(tsRecord);

    for (int i = 0; i < 10; i++) {
      for (int j = 0; j < 10; j++) {
        tsRecord = new TSRecord(i, "root.sg.device" + j);
        for (int k = 0; k < 10; k++) {
          tsRecord.addTuple(DataPoint.getDataPoint(TSDataType.INT64, "sensor" + k,
              String.valueOf(k)));
        }
        writer.write(tsRecord);
      }
    }
    writer.flushAllChunkGroups();
    writer.getIOWriter().close();

    node = MultiFileLogNodeManager.getInstance().getNode(logNodePrefix + tsF.getName());
    for (int i = 10; i < 20; i++) {
      for (int j = 0; j < 10; j++) {
        String[] measurements = new String[10];
        TSDataType[] types = new TSDataType[10];
        String[] values = new String[10];
        for (int k = 0; k < 10; k++) {
          measurements[k] = "sensor" + k;
          types[k] = TSDataType.INT64;
          values[k] = String.valueOf(k);
        }
        InsertPlan insertPlan = new InsertPlan("root.sg.device" + j, i, measurements, types,
            values);
        node.write(insertPlan);
      }
      node.notifyStartFlush();
    }

    resource = new TsFileResource(tsF);
  }

  @After
  public void tearDown() throws IOException, StorageEngineException {
    EnvironmentUtils.cleanEnv();
    FileUtils.deleteDirectory(tsF.getParentFile());
    resource.close();
    node.delete();
  }

  @Test
<<<<<<< HEAD
  public void test() throws StorageGroupProcessorException, IOException {
    TsFileRecoverPerformer performer = new TsFileRecoverPerformer(logNodePrefix, schema,
        versionController, resource, true, "sg");
    ActiveTimeSeriesCounter.getInstance().init(logNodePrefix);
    performer.recover();

    assertEquals(2, (long) resource.getStartTimeMap().get("device99"));
    assertEquals(100, (long) resource.getEndTimeMap().get("device99"));
=======
  public void testNonLastRecovery() throws StorageGroupProcessorException, IOException {
    TsFileRecoverPerformer performer = new TsFileRecoverPerformer(logNodePrefix,
        versionController, resource, true, false);
    ActiveTimeSeriesCounter.getInstance().init(storageGroup);
    RestorableTsFileIOWriter writer = performer.recover();
    assertFalse(writer.canWrite());

    assertEquals(2, (long) resource.getStartTime("root.sg.device99"));
    assertEquals(100, (long) resource.getEndTime("root.sg.device99"));
    for (int i = 0; i < 10; i++) {
      assertEquals(0, (long) resource.getStartTime("root.sg.device" + i));
      assertEquals(19, (long) resource.getEndTime("root.sg.device" + i));
    }

    ReadOnlyTsFile readOnlyTsFile = new ReadOnlyTsFile(new TsFileSequenceReader(tsF.getPath()));
    List<Path> pathList = new ArrayList<>();
    for (int j = 0; j < 10; j++) {
      for (int k = 0; k < 10; k++) {
        pathList.add(new Path("root.sg.device" + j, "sensor" + k));
      }
    }
    QueryExpression queryExpression = QueryExpression.create(pathList, null);
    QueryDataSet dataSet = readOnlyTsFile.query(queryExpression);
    for (int i = 0; i < 20; i++) {
      RowRecord record = dataSet.next();
      assertEquals(i, record.getTimestamp());
      List<Field> fields = record.getFields();
      assertEquals(100, fields.size());
      for (int j = 0; j < 100; j++) {
        assertEquals(j % 10, fields.get(j).getLongV());
      }
    }

    pathList = new ArrayList<>();
    pathList.add(new Path("root.sg.device99", "sensor1"));
    pathList.add(new Path("root.sg.device99", "sensor4"));
    queryExpression = QueryExpression.create(pathList, null);
    dataSet = readOnlyTsFile.query(queryExpression);
    Assert.assertTrue(dataSet.hasNext());
    RowRecord record = dataSet.next();
    Assert.assertEquals("2\t0\tnull", record.toString());
    Assert.assertTrue(dataSet.hasNext());
    record = dataSet.next();
    Assert.assertEquals("100\tnull\t0", record.toString());

    readOnlyTsFile.close();
  }

  @Test
  public void testLastRecovery() throws StorageGroupProcessorException, IOException {
    TsFileRecoverPerformer performer = new TsFileRecoverPerformer(logNodePrefix,
        versionController, resource, true, true);
    ActiveTimeSeriesCounter.getInstance().init(storageGroup);
    RestorableTsFileIOWriter writer = performer.recover();

    writer.makeMetadataVisible();
    assertEquals(11, writer.getMetadatasForQuery().size());

    assertTrue(writer.canWrite());
    writer.endFile();

    assertEquals(2, (long) resource.getStartTime("root.sg.device99"));
    assertEquals(100, (long) resource.getEndTime("root.sg.device99"));
>>>>>>> 7e88043e
    for (int i = 0; i < 10; i++) {
      assertEquals(0, (long) resource.getStartTime("root.sg.device" + i));
      assertEquals(19, (long) resource.getEndTime("root.sg.device" + i));
    }

    ReadOnlyTsFile readOnlyTsFile = new ReadOnlyTsFile(new TsFileSequenceReader(tsF.getPath()));
    List<Path> pathList = new ArrayList<>();
    for (int j = 0; j < 10; j++) {
      for (int k = 0; k < 10; k++) {
        pathList.add(new Path("root.sg.device" + j, "sensor" + k));
      }
    }
    QueryExpression queryExpression = QueryExpression.create(pathList, null);
    QueryDataSet dataSet = readOnlyTsFile.query(queryExpression);
    for (int i = 0; i < 20; i++) {
      RowRecord record = dataSet.next();
      assertEquals(i, record.getTimestamp());
      List<Field> fields = record.getFields();
      assertEquals(100, fields.size());
      for (int j = 0; j < 100; j++) {
        assertEquals(j % 10, fields.get(j).getLongV());
      }
    }

    pathList = new ArrayList<>();
    pathList.add(new Path("root.sg.device99", "sensor1"));
    pathList.add(new Path("root.sg.device99", "sensor4"));
    queryExpression = QueryExpression.create(pathList, null);
    dataSet = readOnlyTsFile.query(queryExpression);
    Assert.assertTrue(dataSet.hasNext());
    RowRecord record = dataSet.next();
    Assert.assertEquals("2\t0\tnull", record.toString());
    Assert.assertTrue(dataSet.hasNext());
    record = dataSet.next();
    Assert.assertEquals("100\tnull\t0", record.toString());

    readOnlyTsFile.close();
  }
}<|MERGE_RESOLUTION|>--- conflicted
+++ resolved
@@ -168,19 +168,9 @@
   }
 
   @Test
-<<<<<<< HEAD
-  public void test() throws StorageGroupProcessorException, IOException {
-    TsFileRecoverPerformer performer = new TsFileRecoverPerformer(logNodePrefix, schema,
-        versionController, resource, true, "sg");
-    ActiveTimeSeriesCounter.getInstance().init(logNodePrefix);
-    performer.recover();
-
-    assertEquals(2, (long) resource.getStartTimeMap().get("device99"));
-    assertEquals(100, (long) resource.getEndTimeMap().get("device99"));
-=======
   public void testNonLastRecovery() throws StorageGroupProcessorException, IOException {
     TsFileRecoverPerformer performer = new TsFileRecoverPerformer(logNodePrefix,
-        versionController, resource, true, false);
+        versionController, resource, true, false, "root.sg");
     ActiveTimeSeriesCounter.getInstance().init(storageGroup);
     RestorableTsFileIOWriter writer = performer.recover();
     assertFalse(writer.canWrite());
@@ -241,7 +231,6 @@
 
     assertEquals(2, (long) resource.getStartTime("root.sg.device99"));
     assertEquals(100, (long) resource.getEndTime("root.sg.device99"));
->>>>>>> 7e88043e
     for (int i = 0; i < 10; i++) {
       assertEquals(0, (long) resource.getStartTime("root.sg.device" + i));
       assertEquals(19, (long) resource.getEndTime("root.sg.device" + i));
