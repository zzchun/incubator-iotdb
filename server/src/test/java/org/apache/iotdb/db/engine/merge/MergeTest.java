/*
 * Licensed to the Apache Software Foundation (ASF) under one
 * or more contributor license agreements.  See the NOTICE file
 * distributed with this work for additional information
 * regarding copyright ownership.  The ASF licenses this file
 * to you under the Apache License, Version 2.0 (the
 * "License"); you may not use this file except in compliance
 * with the License.  You may obtain a copy of the License at
 *
 *     http://www.apache.org/licenses/LICENSE-2.0
 *
 * Unless required by applicable law or agreed to in writing,
 * software distributed under the License is distributed on an
 * "AS IS" BASIS, WITHOUT WARRANTIES OR CONDITIONS OF ANY
 * KIND, either express or implied.  See the License for the
 * specific language governing permissions and limitations
 * under the License.
 */

package org.apache.iotdb.db.engine.merge;

import static org.apache.iotdb.db.conf.IoTDBConstant.PATH_SEPARATOR;

import java.io.File;
import java.io.IOException;
import java.util.ArrayList;
import java.util.Collections;
import java.util.List;
import org.apache.iotdb.db.conf.IoTDBConstant;
import org.apache.iotdb.db.conf.IoTDBDescriptor;
import org.apache.iotdb.db.constant.TestConstant;
import org.apache.iotdb.db.engine.cache.DeviceMetaDataCache;
import org.apache.iotdb.db.engine.cache.TsFileMetaDataCache;
import org.apache.iotdb.db.engine.merge.manage.MergeManager;
import org.apache.iotdb.db.engine.storagegroup.TsFileResource;
import org.apache.iotdb.db.exception.metadata.MetadataException;
import org.apache.iotdb.db.exception.query.PathException;
import org.apache.iotdb.db.exception.StorageEngineException;
import org.apache.iotdb.db.metadata.MManager;
import org.apache.iotdb.db.query.control.FileReaderManager;
import org.apache.iotdb.db.utils.EnvironmentUtils;
import org.apache.iotdb.tsfile.exception.write.WriteProcessException;
import org.apache.iotdb.tsfile.file.metadata.enums.CompressionType;
import org.apache.iotdb.tsfile.file.metadata.enums.TSDataType;
import org.apache.iotdb.tsfile.file.metadata.enums.TSEncoding;
import org.apache.iotdb.tsfile.read.common.Path;
import org.apache.iotdb.tsfile.write.TsFileWriter;
import org.apache.iotdb.tsfile.write.record.TSRecord;
import org.apache.iotdb.tsfile.write.record.datapoint.DataPoint;
import org.apache.iotdb.tsfile.write.schema.TimeseriesSchema;
import org.junit.After;
import org.junit.Before;

abstract class MergeTest {

  static final String MERGE_TEST_SG = "root.mergeTest";

  int seqFileNum = 5;
  int unseqFileNum = 5;
  int measurementNum = 10;
  int deviceNum = 10;
  long ptNum = 100;
  long flushInterval = 20;
  TSEncoding encoding = TSEncoding.PLAIN;

  String[] deviceIds;
  TimeseriesSchema[] timeseriesSchemas;

  List<TsFileResource> seqResources = new ArrayList<>();
  List<TsFileResource> unseqResources = new ArrayList<>();

  private int prevMergeChunkThreshold;

  @Before
  public void setUp() throws IOException, WriteProcessException, MetadataException, PathException {
    MManager.getInstance().init();
    prevMergeChunkThreshold =
        IoTDBDescriptor.getInstance().getConfig().getChunkMergePointThreshold();
    IoTDBDescriptor.getInstance().getConfig().setChunkMergePointThreshold(-1);
    prepareSeries();
    prepareFiles(seqFileNum, unseqFileNum);
    MergeManager.getINSTANCE().start();
  }

  @After
  public void tearDown() throws IOException, StorageEngineException {
    removeFiles();
    seqResources.clear();
    unseqResources.clear();
    IoTDBDescriptor.getInstance().getConfig().setChunkMergePointThreshold(prevMergeChunkThreshold);
    TsFileMetaDataCache.getInstance().clear();
    DeviceMetaDataCache.getInstance().clear();
    MManager.getInstance().clear();
    EnvironmentUtils.cleanAllDir();
    MergeManager.getINSTANCE().stop();
  }

  private void prepareSeries() throws MetadataException, PathException {
    timeseriesSchemas = new TimeseriesSchema[measurementNum];
    for (int i = 0; i < measurementNum; i++) {
      timeseriesSchemas[i] = new TimeseriesSchema("sensor" + i, TSDataType.DOUBLE,
          encoding, CompressionType.UNCOMPRESSED);
    }
    deviceIds = new String[deviceNum];
    for (int i = 0; i < deviceNum; i++) {
      deviceIds[i] = MERGE_TEST_SG + PATH_SEPARATOR + "device" + i;
    }
    MManager.getInstance().setStorageGroup(MERGE_TEST_SG);
    for (String device : deviceIds) {
<<<<<<< HEAD
      for (TimeseriesSchema timeseriesSchema : timeseriesSchemas) {
        MManager.getInstance().addPathToMTree(
            device + PATH_SEPARATOR + timeseriesSchema.getMeasurementId(), timeseriesSchema
            .getType(), timeseriesSchema.getEncodingType(), timeseriesSchema.getCompressionType(),
=======
      for (MeasurementSchema measurementSchema : measurementSchemas) {
        MManager.getInstance().createTimeseries(
            device + PATH_SEPARATOR + measurementSchema.getMeasurementId(), measurementSchema
                .getType(), measurementSchema.getEncodingType(), measurementSchema.getCompressor(),
>>>>>>> 6fc0aa98
            Collections.emptyMap());
      }
    }
  }

  void prepareFiles(int seqFileNum, int unseqFileNum)
      throws IOException, WriteProcessException {
    for (int i = 0; i < seqFileNum; i++) {
      File file = new File(TestConstant.BASE_OUTPUT_PATH.concat(
          i + "seq" + IoTDBConstant.TSFILE_NAME_SEPARATOR + i + IoTDBConstant.TSFILE_NAME_SEPARATOR
              + i + IoTDBConstant.TSFILE_NAME_SEPARATOR + 0
              + ".tsfile"));
      TsFileResource tsFileResource = new TsFileResource(file);
      tsFileResource.setClosed(true);
      tsFileResource.setHistoricalVersions(Collections.singleton((long) i));
      seqResources.add(tsFileResource);
      prepareFile(tsFileResource, i * ptNum, ptNum, 0);
    }
    for (int i = 0; i < unseqFileNum; i++) {
      File file = new File(TestConstant.BASE_OUTPUT_PATH.concat(
          i + "unseq" + IoTDBConstant.TSFILE_NAME_SEPARATOR
              + i + IoTDBConstant.TSFILE_NAME_SEPARATOR
              + i + IoTDBConstant.TSFILE_NAME_SEPARATOR + 0
              + ".tsfile"));
      TsFileResource tsFileResource = new TsFileResource(file);
      tsFileResource.setClosed(true);
      tsFileResource.setHistoricalVersions(Collections.singleton((long) (i + seqFileNum)));
      unseqResources.add(tsFileResource);
      prepareFile(tsFileResource, i * ptNum, ptNum * (i + 1) / unseqFileNum, 10000);
    }

    File file = new File(TestConstant.BASE_OUTPUT_PATH
        .concat(unseqFileNum + "unseq" + IoTDBConstant.TSFILE_NAME_SEPARATOR + unseqFileNum
            + IoTDBConstant.TSFILE_NAME_SEPARATOR + unseqFileNum
            + IoTDBConstant.TSFILE_NAME_SEPARATOR + 0 + ".tsfile"));
    TsFileResource tsFileResource = new TsFileResource(file);
    tsFileResource.setClosed(true);
    tsFileResource.setHistoricalVersions(Collections.singleton((long) (seqFileNum + unseqFileNum)));
    unseqResources.add(tsFileResource);
    prepareFile(tsFileResource, 0, ptNum * unseqFileNum, 20000);
  }

  private void removeFiles() throws IOException {
    for (TsFileResource tsFileResource : seqResources) {
      tsFileResource.remove();
    }
    for (TsFileResource tsFileResource : unseqResources) {
      tsFileResource.remove();
    }

    FileReaderManager.getInstance().closeAndRemoveAllOpenedReaders();
    FileReaderManager.getInstance().stop();
  }

  void prepareFile(TsFileResource tsFileResource, long timeOffset, long ptNum,
      long valueOffset)
      throws IOException, WriteProcessException {
    TsFileWriter fileWriter = new TsFileWriter(tsFileResource.getFile());
    for (String deviceId : deviceIds) {
      for (TimeseriesSchema timeseriesSchema : timeseriesSchemas) {
        fileWriter.addTimeseries(
            new Path(deviceId, timeseriesSchema.getMeasurementId()), timeseriesSchema);
      }
    }
    for (long i = timeOffset; i < timeOffset + ptNum; i++) {
      for (int j = 0; j < deviceNum; j++) {
        TSRecord record = new TSRecord(i, deviceIds[j]);
        for (int k = 0; k < measurementNum; k++) {
          record.addTuple(DataPoint.getDataPoint(timeseriesSchemas[k].getType(),
              timeseriesSchemas[k].getMeasurementId(), String.valueOf(i + valueOffset)));
        }
        fileWriter.write(record);
        tsFileResource.updateStartTime(deviceIds[j], i);
        tsFileResource.updateEndTime(deviceIds[j], i);
      }
      if ((i + 1) % flushInterval == 0) {
        fileWriter.flushForTest();
      }
    }
    fileWriter.close();
  }
}<|MERGE_RESOLUTION|>--- conflicted
+++ resolved
@@ -47,7 +47,7 @@
 import org.apache.iotdb.tsfile.write.TsFileWriter;
 import org.apache.iotdb.tsfile.write.record.TSRecord;
 import org.apache.iotdb.tsfile.write.record.datapoint.DataPoint;
-import org.apache.iotdb.tsfile.write.schema.TimeseriesSchema;
+import org.apache.iotdb.tsfile.write.schema.MeasurementSchema;
 import org.junit.After;
 import org.junit.Before;
 
@@ -64,7 +64,7 @@
   TSEncoding encoding = TSEncoding.PLAIN;
 
   String[] deviceIds;
-  TimeseriesSchema[] timeseriesSchemas;
+  MeasurementSchema[] measurementSchemas;
 
   List<TsFileResource> seqResources = new ArrayList<>();
   List<TsFileResource> unseqResources = new ArrayList<>();
@@ -96,9 +96,9 @@
   }
 
   private void prepareSeries() throws MetadataException, PathException {
-    timeseriesSchemas = new TimeseriesSchema[measurementNum];
+    measurementSchemas = new MeasurementSchema[measurementNum];
     for (int i = 0; i < measurementNum; i++) {
-      timeseriesSchemas[i] = new TimeseriesSchema("sensor" + i, TSDataType.DOUBLE,
+      measurementSchemas[i] = new MeasurementSchema("sensor" + i, TSDataType.DOUBLE,
           encoding, CompressionType.UNCOMPRESSED);
     }
     deviceIds = new String[deviceNum];
@@ -107,17 +107,10 @@
     }
     MManager.getInstance().setStorageGroup(MERGE_TEST_SG);
     for (String device : deviceIds) {
-<<<<<<< HEAD
-      for (TimeseriesSchema timeseriesSchema : timeseriesSchemas) {
-        MManager.getInstance().addPathToMTree(
-            device + PATH_SEPARATOR + timeseriesSchema.getMeasurementId(), timeseriesSchema
-            .getType(), timeseriesSchema.getEncodingType(), timeseriesSchema.getCompressionType(),
-=======
       for (MeasurementSchema measurementSchema : measurementSchemas) {
         MManager.getInstance().createTimeseries(
             device + PATH_SEPARATOR + measurementSchema.getMeasurementId(), measurementSchema
                 .getType(), measurementSchema.getEncodingType(), measurementSchema.getCompressor(),
->>>>>>> 6fc0aa98
             Collections.emptyMap());
       }
     }
@@ -177,17 +170,17 @@
       throws IOException, WriteProcessException {
     TsFileWriter fileWriter = new TsFileWriter(tsFileResource.getFile());
     for (String deviceId : deviceIds) {
-      for (TimeseriesSchema timeseriesSchema : timeseriesSchemas) {
+      for (MeasurementSchema measurementSchema : measurementSchemas) {
         fileWriter.addTimeseries(
-            new Path(deviceId, timeseriesSchema.getMeasurementId()), timeseriesSchema);
+            new Path(deviceId, measurementSchema.getMeasurementId()), measurementSchema);
       }
     }
     for (long i = timeOffset; i < timeOffset + ptNum; i++) {
       for (int j = 0; j < deviceNum; j++) {
         TSRecord record = new TSRecord(i, deviceIds[j]);
         for (int k = 0; k < measurementNum; k++) {
-          record.addTuple(DataPoint.getDataPoint(timeseriesSchemas[k].getType(),
-              timeseriesSchemas[k].getMeasurementId(), String.valueOf(i + valueOffset)));
+          record.addTuple(DataPoint.getDataPoint(measurementSchemas[k].getType(),
+              measurementSchemas[k].getMeasurementId(), String.valueOf(i + valueOffset)));
         }
         fileWriter.write(record);
         tsFileResource.updateStartTime(deviceIds[j], i);
