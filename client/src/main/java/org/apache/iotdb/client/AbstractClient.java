--- conflicted
+++ resolved
@@ -286,11 +286,6 @@
             printColumnData(resultSetMetaData, align, res, i, zoneId);
           }
         }
-<<<<<<< HEAD
-      } else {
-        for (int i = 1; i <= colCount; i++) {
-          printf(formatValue, res.getString(i));
-=======
       }
       else {
         for (int i = 2; i <= colCount / 2 + 1; i++) {
@@ -306,7 +301,6 @@
             }
           }
           printColumnData(resultSetMetaData, align, res, i, zoneId);
->>>>>>> cd9cef9e
         }
       }
       println();
@@ -517,17 +511,12 @@
   private static void printBlockLine(boolean printTimestamp, boolean align, int colCount,
       ResultSetMetaData resultSetMetaData) throws SQLException {
     StringBuilder blockLine = new StringBuilder();
-<<<<<<< HEAD
-    if (printTimestamp) {
-      blockLine.append("+").append(StringUtils.repeat('-', maxTimeLength)).append("+");
-=======
     if (align) {
       if (printTimestamp) {
         blockLine.append("+").append(StringUtils.repeat('-', maxTimeLength)).append("+");
       } else {
         blockLine.append("+");
       }
->>>>>>> cd9cef9e
       if (resultSetMetaData.getColumnName(2).equals(GROUPBY_DEVICE_COLUMN_NAME)) {
         maxValueLength = measurementColumnLength;
       } else {
@@ -537,19 +526,6 @@
           tmp = Math.max(tmp, len);
         }
         maxValueLength = tmp;
-<<<<<<< HEAD
-      }
-      for (int i = 2; i <= colCount; i++) {
-        if (i == 2 && resultSetMetaData.getColumnName(2).equals(GROUPBY_DEVICE_COLUMN_NAME)) {
-          blockLine.append(StringUtils.repeat('-', deviceColumnLength)).append("+");
-        } else {
-          blockLine.append(StringUtils.repeat('-', maxValueLength)).append("+");
-        }
-      }
-    } else {
-      blockLine.append("+");
-      for (int i = 1; i <= colCount; i++) {
-=======
       }
       if (printTimestamp) {
         for (int i = 2; i <= colCount; i++) {
@@ -578,7 +554,6 @@
         if (printTimestamp) {
           blockLine.append(StringUtils.repeat('-', maxTimeLength)).append("+");
         } 
->>>>>>> cd9cef9e
         blockLine.append(StringUtils.repeat('-', maxValueLength)).append("+");
       }
     }
