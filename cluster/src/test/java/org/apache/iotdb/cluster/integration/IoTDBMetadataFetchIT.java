/**
 * Licensed to the Apache Software Foundation (ASF) under one
 * or more contributor license agreements.  See the NOTICE file
 * distributed with this work for additional information
 * regarding copyright ownership.  The ASF licenses this file
 * to you under the Apache License, Version 2.0 (the
 * "License"); you may not use this file except in compliance
 * with the License.  You may obtain a copy of the License at
 *
 *     http://www.apache.org/licenses/LICENSE-2.0
 *
 * Unless required by applicable law or agreed to in writing,
 * software distributed under the License is distributed on an
 * "AS IS" BASIS, WITHOUT WARRANTIES OR CONDITIONS OF ANY
 * KIND, either express or implied.  See the License for the
 * specific language governing permissions and limitations
 * under the License.
 */
package org.apache.iotdb.cluster.integration;

import static org.junit.Assert.fail;

import java.sql.Connection;
import java.sql.DatabaseMetaData;
import java.sql.DriverManager;
import java.sql.ResultSet;
import java.sql.ResultSetMetaData;
import java.sql.SQLException;
import java.sql.Statement;
import org.apache.iotdb.cluster.config.ClusterConfig;
import org.apache.iotdb.cluster.config.ClusterDescriptor;
import org.apache.iotdb.cluster.entity.Server;
import org.apache.iotdb.db.utils.EnvironmentUtils;
import org.apache.iotdb.jdbc.Config;
import org.apache.iotdb.jdbc.Constant;
import org.junit.After;
import org.junit.Assert;
import org.junit.Before;
import org.junit.Test;

public class IoTDBMetadataFetchIT {

  private Server server;
  private ClusterConfig config = ClusterDescriptor.getInstance().getConfig();

  @Before
  public void setUp() throws Exception {
    EnvironmentUtils.cleanEnv();
    EnvironmentUtils.closeStatMonitor();
    EnvironmentUtils.closeMemControl();
    config.createAllPath();
    server = Server.getInstance();
    server.start();
    EnvironmentUtils.envSetUp();
    Class.forName(Config.JDBC_DRIVER_NAME);
  }

  @After
  public void tearDown() throws Exception {
    server.stop();
    EnvironmentUtils.cleanEnv();
  }

  @Test
  public void test() throws SQLException {
    Connection connection = null;
    try {
      connection = DriverManager.getConnection(Config.IOTDB_URL_PREFIX + "127.0.0.1:6667/", "root", "root");
      insertSQL(connection, false);
<<<<<<< HEAD
      testShowStorageGroup(connection);
      testDatabaseMetadata(connection);
      testShowTimeseries(connection);
      testShowTimeseriesPath(connection);
=======
//      testShowStorageGroup(connection);
      testDatabaseMetadata(connection);
//      testShowTimeseries(connection);
//      testShowTimeseriesPath(connection);
>>>>>>> d379b7eb
    } finally {
      connection.close();
    }
  }

  @Test
  public void testBatch() throws SQLException {
    Connection connection = null;
    try {
      connection = DriverManager.getConnection(Config.IOTDB_URL_PREFIX + "127.0.0.1:6667/", "root", "root");
      insertSQL(connection, true);
      testShowStorageGroup(connection);
      testDatabaseMetadata(connection);
      testShowTimeseries(connection);
      testShowTimeseriesPath(connection);
    } finally {
      connection.close();
    }
  }

  private void insertSQL(Connection connection, boolean isBatch) throws SQLException {
    Statement statement = connection.createStatement();
    String[] insertSqls = new String[]{
      "SET STORAGE GROUP TO root.ln.wf01",
      "SET STORAGE GROUP TO root.ln.wf02",
      "SET STORAGE GROUP TO root.ln.wf03",
      "SET STORAGE GROUP TO root.ln.wf04",
      "SET STORAGE GROUP TO root.ln.wf05",
      "CREATE TIMESERIES root.ln.wf01.wt01.status WITH DATATYPE = BOOLEAN, ENCODING = PLAIN",
      "CREATE TIMESERIES root.ln.wf01.wt01.temperature WITH DATATYPE = FLOAT, ENCODING = RLE, compressor = SNAPPY, MAX_POINT_NUMBER = 3",
      "CREATE TIMESERIES root.ln.wf01.wt02.humidity WITH DATATYPE = DOUBLE, ENCODING = RLE",

      "CREATE TIMESERIES root.ln.wf02.wt03.status WITH DATATYPE = INT32, ENCODING = PLAIN",
      "CREATE TIMESERIES root.ln.wf02.wt04.temperature WITH DATATYPE = FLOAT, ENCODING = RLE",

      "CREATE TIMESERIES root.ln.wf03.wt02.status WITH DATATYPE = INT64, ENCODING = PLAIN",
      "CREATE TIMESERIES root.ln.wf03.wt03.temperature WITH DATATYPE = FLOAT, ENCODING = TS_2DIFF, MAX_POINT_NUMBER = 5",

      "CREATE TIMESERIES root.ln.wf04.wt04.status WITH DATATYPE = TEXT, ENCODING = PLAIN",
      "CREATE TIMESERIES root.ln.wf04.wt05.temperature WITH DATATYPE = FLOAT, ENCODING = GORILLA",

      "CREATE TIMESERIES root.ln.wf05.wt01.status WITH DATATYPE = DOUBLE, ENCODING = PLAIN",
    };
    if (isBatch) {
      for (String sql : insertSqls) {
        statement.addBatch(sql);
      }
      statement.executeBatch();
      statement.clearBatch();
    } else {
      for (String sql : insertSqls) {
        statement.execute(sql);
      }
    }
    statement.close();
  }

  private void testShowStorageGroup(Connection connection) throws SQLException {
    Statement statement = connection.createStatement();
    String[] sqls = new String[]{
        "show storage group",

    };
    String[] standards = new String[]{
        "root.ln.wf04,\n"
          + "root.ln.wf03,\n"
          + "root.ln.wf02,\n"
          + "root.ln.wf01,\n"
          + "root.ln.wf05,\n",
    };
    checkCorrectness(sqls, standards, statement);
  }

  private void testShowTimeseriesPath(Connection connection) throws SQLException{
    Statement statement = connection.createStatement();
    String[] sqls = new String[]{
        "show timeseries root.ln.wf01.wt01.status", // full seriesPath
        "show timeseries root.ln", // prefix seriesPath
        "show timeseries root.ln.wf01.wt01", // prefix seriesPath
        "show timeseries root.ln.*.wt01.status", // seriesPath with stars
        "show timeseries root.ln.*.wt01.*", // seriesPath with stars
        "show timeseries root.a.b", // nonexistent timeseries, thus returning ""
        "show timeseries root.ln,root.ln",
        // SHOW TIMESERIES <PATH> only accept single seriesPath, thus
        // returning ""
    };
    String[] standards = new String[]{
        "root.ln.wf01.wt01.status,root.ln.wf01,BOOLEAN,PLAIN,\n",
        "root.ln.wf04.wt04.status,root.ln.wf04,TEXT,PLAIN,\n"
          +"root.ln.wf04.wt05.temperature,root.ln.wf04,FLOAT,GORILLA,\n"
          +"root.ln.wf03.wt02.status,root.ln.wf03,INT64,PLAIN,\n"
          +"root.ln.wf03.wt03.temperature,root.ln.wf03,FLOAT,TS_2DIFF,\n"
          +"root.ln.wf02.wt03.status,root.ln.wf02,INT32,PLAIN,\n"
          +"root.ln.wf02.wt04.temperature,root.ln.wf02,FLOAT,RLE,\n"
          +"root.ln.wf01.wt01.status,root.ln.wf01,BOOLEAN,PLAIN,\n"
          +"root.ln.wf01.wt01.temperature,root.ln.wf01,FLOAT,RLE,\n"
          +"root.ln.wf01.wt02.humidity,root.ln.wf01,DOUBLE,RLE,\n"
          +"root.ln.wf05.wt01.status,root.ln.wf05,DOUBLE,PLAIN,\n",
        "root.ln.wf01.wt01.status,root.ln.wf01,BOOLEAN,PLAIN,\n"
          +"root.ln.wf01.wt01.temperature,root.ln.wf01,FLOAT,RLE,\n",
        "root.ln.wf01.wt01.status,root.ln.wf01,BOOLEAN,PLAIN,\n"
          + "root.ln.wf05.wt01.status,root.ln.wf05,DOUBLE,PLAIN,\n",
        "root.ln.wf01.wt01.status,root.ln.wf01,BOOLEAN,PLAIN,\n"
          + "root.ln.wf01.wt01.temperature,root.ln.wf01,FLOAT,RLE,\n"
          + "root.ln.wf05.wt01.status,root.ln.wf05,DOUBLE,PLAIN,\n",
        "",
        ""
    };
    checkCorrectness(sqls, standards, statement);
  }

  private void testShowTimeseries(Connection connection) throws SQLException {
    Statement statement = connection.createStatement();
    try {
      statement.execute("show timeseries");
    } catch (SQLException e){
      return;
    } catch (Exception e){
      fail(e.getMessage());
    } finally {
      statement.close();
    }
  }

  private void testDatabaseMetadata(Connection connection) throws SQLException{
    DatabaseMetaData databaseMetaData = connection.getMetaData();
    // TODO Error
//    showTimeseriesInJson(databaseMetaData);
    showStorageGroup(databaseMetaData);
    showAllColumns(databaseMetaData);
    showDeltaObject(databaseMetaData);
    showTimeseriesInfo(databaseMetaData);
  }

  private void checkCorrectness(String[] sqls, String[] standards, Statement statement) throws SQLException{
    for (int i = 0; i < sqls.length; i++) {
      String sql = sqls[i];
      String standard = standards[i];
      StringBuilder builder = new StringBuilder();
      try {
        boolean hasResultSet = statement.execute(sql);
        if (hasResultSet) {
          ResultSet resultSet = statement.getResultSet();
          ResultSetMetaData resultSetMetaData = resultSet.getMetaData();
          while (resultSet.next()) {
            for (int j = 1; j <= resultSetMetaData.getColumnCount(); j++) {
              builder.append(resultSet.getString(j)).append(",");
            }
            builder.append("\n");
          }
        }
        Assert.assertEquals(standard, builder.toString());
      } catch (SQLException e) {
        e.printStackTrace();
        fail();
      } finally {
        statement.close();
      }
    }
  }

  private void showTimeseriesInfo(DatabaseMetaData databaseMetaData) throws SQLException {
    String standard =
        "Timeseries,Storage Group,DataType,Encoding,\n"
        + "root.ln.wf04.wt04.status,root.ln.wf04,TEXT,PLAIN,\n"
        + "root.ln.wf04.wt05.temperature,root.ln.wf04,FLOAT,GORILLA,\n"
        + "root.ln.wf03.wt02.status,root.ln.wf03,INT64,PLAIN,\n"
        + "root.ln.wf03.wt03.temperature,root.ln.wf03,FLOAT,TS_2DIFF,\n"
        + "root.ln.wf02.wt03.status,root.ln.wf02,INT32,PLAIN,\n"
        + "root.ln.wf02.wt04.temperature,root.ln.wf02,FLOAT,RLE,\n"
        + "root.ln.wf01.wt01.status,root.ln.wf01,BOOLEAN,PLAIN,\n"
        + "root.ln.wf01.wt01.temperature,root.ln.wf01,FLOAT,RLE,\n"
        + "root.ln.wf01.wt02.humidity,root.ln.wf01,DOUBLE,RLE,\n"
        + "root.ln.wf05.wt01.status,root.ln.wf05,DOUBLE,PLAIN,\n";
    ResultSet resultSet = databaseMetaData.getColumns(Constant.CATALOG_TIMESERIES, "root", null, null);
    checkCorrectness(resultSet, standard);
    resultSet.close();

    resultSet = databaseMetaData.getColumns(Constant.CATALOG_TIMESERIES, "root.ln", null, null);
    checkCorrectness(resultSet, standard);
    resultSet.close();

    standard =
        "Timeseries,Storage Group,DataType,Encoding,\n"
      + "root.ln.wf01.wt01.status,root.ln.wf01,BOOLEAN,PLAIN,\n"
      + "root.ln.wf01.wt01.temperature,root.ln.wf01,FLOAT,RLE,\n"
      + "root.ln.wf01.wt02.humidity,root.ln.wf01,DOUBLE,RLE,\n";
    resultSet = databaseMetaData.getColumns(Constant.CATALOG_TIMESERIES, "root.ln.wf01", null, null);
    checkCorrectness(resultSet, standard);
    resultSet.close();

    standard =
        "Timeseries,Storage Group,DataType,Encoding,\n"
      + "root.ln.wf01.wt01.status,root.ln.wf01,BOOLEAN,PLAIN,\n"
      + "root.ln.wf01.wt01.temperature,root.ln.wf01,FLOAT,RLE,\n"
      + "root.ln.wf05.wt01.status,root.ln.wf05,DOUBLE,PLAIN,\n";
    resultSet = databaseMetaData.getColumns(Constant.CATALOG_TIMESERIES, "root.ln.*.wt01", null, null);
    checkCorrectness(resultSet, standard);
    resultSet.close();

    standard =
        "Timeseries,Storage Group,DataType,Encoding,\n"
      + "root.ln.wf01.wt01.status,root.ln.wf01,BOOLEAN,PLAIN,\n";
    resultSet = databaseMetaData.getColumns(Constant.CATALOG_TIMESERIES, "root.ln.wf01.wt01.status", null, null);
    checkCorrectness(resultSet, standard);
    resultSet.close();
  }

  private void showTimeseriesInJson(DatabaseMetaData databaseMetaData) {
    String metadataInJson = databaseMetaData.toString();
    String standard =
        "===  Timeseries Tree  ===\n"
            + "\n"
            + "{\n"
            + "\t\"root\":{\n"
            + "\t\t\"ln\":{\n"
            + "\t\t\t\"wf05\":{\n"
            + "\t\t\t\t\"wt01\":{\n"
            + "\t\t\t\t\t\"status\":{\n"
            + "\t\t\t\t\t\t\"args\":\"{}\",\n"
            + "\t\t\t\t\t\t\"StorageGroup\":\"root.ln.wf05\",\n"
            + "\t\t\t\t\t\t\"DataType\":\"DOUBLE\",\n"
            + "\t\t\t\t\t\t\"Compressor\":\"UNCOMPRESSED\",\n"
            + "\t\t\t\t\t\t\"Encoding\":\"PLAIN\"\n"
            + "\t\t\t\t\t}\n"
            + "\t\t\t\t}\n"
            + "\t\t\t},\n"
            + "\t\t\t\"wf04\":{\n"
            + "\t\t\t\t\"wt05\":{\n"
            + "\t\t\t\t\t\"temperature\":{\n"
            + "\t\t\t\t\t\t\"args\":\"{}\",\n"
            + "\t\t\t\t\t\t\"StorageGroup\":\"root.ln.wf04\",\n"
            + "\t\t\t\t\t\t\"DataType\":\"FLOAT\",\n"
            + "\t\t\t\t\t\t\"Compressor\":\"UNCOMPRESSED\",\n"
            + "\t\t\t\t\t\t\"Encoding\":\"GORILLA\"\n"
            + "\t\t\t\t\t}\n"
            + "\t\t\t\t},\n"
            + "\t\t\t\t\"wt04\":{\n"
            + "\t\t\t\t\t\"status\":{\n"
            + "\t\t\t\t\t\t\"args\":\"{}\",\n"
            + "\t\t\t\t\t\t\"StorageGroup\":\"root.ln.wf04\",\n"
            + "\t\t\t\t\t\t\"DataType\":\"TEXT\",\n"
            + "\t\t\t\t\t\t\"Compressor\":\"UNCOMPRESSED\",\n"
            + "\t\t\t\t\t\t\"Encoding\":\"PLAIN\"\n"
            + "\t\t\t\t\t}\n"
            + "\t\t\t\t}\n"
            + "\t\t\t},\n"
            + "\t\t\t\"wf03\":{\n"
            + "\t\t\t\t\"wt03\":{\n"
            + "\t\t\t\t\t\"temperature\":{\n"
            + "\t\t\t\t\t\t\"args\":\"{max_point_number=5}\",\n"
            + "\t\t\t\t\t\t\"StorageGroup\":\"root.ln.wf03\",\n"
            + "\t\t\t\t\t\t\"DataType\":\"FLOAT\",\n"
            + "\t\t\t\t\t\t\"Compressor\":\"UNCOMPRESSED\",\n"
            + "\t\t\t\t\t\t\"Encoding\":\"TS_2DIFF\"\n"
            + "\t\t\t\t\t}\n"
            + "\t\t\t\t},\n"
            + "\t\t\t\t\"wt02\":{\n"
            + "\t\t\t\t\t\"status\":{\n"
            + "\t\t\t\t\t\t\"args\":\"{}\",\n"
            + "\t\t\t\t\t\t\"StorageGroup\":\"root.ln.wf03\",\n"
            + "\t\t\t\t\t\t\"DataType\":\"INT64\",\n"
            + "\t\t\t\t\t\t\"Compressor\":\"UNCOMPRESSED\",\n"
            + "\t\t\t\t\t\t\"Encoding\":\"PLAIN\"\n"
            + "\t\t\t\t\t}\n"
            + "\t\t\t\t}\n"
            + "\t\t\t},\n"
            + "\t\t\t\"wf02\":{\n"
            + "\t\t\t\t\"wt04\":{\n"
            + "\t\t\t\t\t\"temperature\":{\n"
            + "\t\t\t\t\t\t\"args\":\"{}\",\n"
            + "\t\t\t\t\t\t\"StorageGroup\":\"root.ln.wf02\",\n"
            + "\t\t\t\t\t\t\"DataType\":\"FLOAT\",\n"
            + "\t\t\t\t\t\t\"Compressor\":\"UNCOMPRESSED\",\n"
            + "\t\t\t\t\t\t\"Encoding\":\"RLE\"\n"
            + "\t\t\t\t\t}\n"
            + "\t\t\t\t},\n"
            + "\t\t\t\t\"wt03\":{\n"
            + "\t\t\t\t\t\"status\":{\n"
            + "\t\t\t\t\t\t\"args\":\"{}\",\n"
            + "\t\t\t\t\t\t\"StorageGroup\":\"root.ln.wf02\",\n"
            + "\t\t\t\t\t\t\"DataType\":\"INT32\",\n"
            + "\t\t\t\t\t\t\"Compressor\":\"UNCOMPRESSED\",\n"
            + "\t\t\t\t\t\t\"Encoding\":\"PLAIN\"\n"
            + "\t\t\t\t\t}\n"
            + "\t\t\t\t}\n"
            + "\t\t\t},\n"
            + "\t\t\t\"wf01\":{\n"
            + "\t\t\t\t\"wt02\":{\n"
            + "\t\t\t\t\t\"humidity\":{\n"
            + "\t\t\t\t\t\t\"args\":\"{}\",\n"
            + "\t\t\t\t\t\t\"StorageGroup\":\"root.ln.wf01\",\n"
            + "\t\t\t\t\t\t\"DataType\":\"DOUBLE\",\n"
            + "\t\t\t\t\t\t\"Compressor\":\"UNCOMPRESSED\",\n"
            + "\t\t\t\t\t\t\"Encoding\":\"RLE\"\n"
            + "\t\t\t\t\t}\n"
            + "\t\t\t\t},\n"
            + "\t\t\t\t\"wt01\":{\n"
            + "\t\t\t\t\t\"temperature\":{\n"
            + "\t\t\t\t\t\t\"args\":\"{max_point_number=3}\",\n"
            + "\t\t\t\t\t\t\"StorageGroup\":\"root.ln.wf01\",\n"
            + "\t\t\t\t\t\t\"DataType\":\"FLOAT\",\n"
            + "\t\t\t\t\t\t\"Compressor\":\"SNAPPY\",\n"
            + "\t\t\t\t\t\t\"Encoding\":\"RLE\"\n"
            + "\t\t\t\t\t},\n"
            + "\t\t\t\t\t\"status\":{\n"
            + "\t\t\t\t\t\t\"args\":\"{}\",\n"
            + "\t\t\t\t\t\t\"StorageGroup\":\"root.ln.wf01\",\n"
            + "\t\t\t\t\t\t\"DataType\":\"BOOLEAN\",\n"
            + "\t\t\t\t\t\t\"Compressor\":\"UNCOMPRESSED\",\n"
            + "\t\t\t\t\t\t\"Encoding\":\"PLAIN\"\n"
            + "\t\t\t\t\t}\n"
            + "\t\t\t\t}\n"
            + "\t\t\t}\n"
            + "\t\t}\n"
            + "\t}\n"
            + "}";

    Assert.assertEquals(standard, metadataInJson);
  }

  private void showStorageGroup(DatabaseMetaData databaseMetaData) throws SQLException {
    String standard =
        "Storage Group,\n"
      + "root.ln.wf04,\n"
      + "root.ln.wf03,\n"
      + "root.ln.wf02,\n"
      + "root.ln.wf01,\n"
      + "root.ln.wf05,\n";
    ResultSet resultSet = databaseMetaData.getColumns(Constant.CATALOG_STORAGE_GROUP, null, null, null);
    checkCorrectness(resultSet, standard);
  }

  private void showDeltaObject(DatabaseMetaData databaseMetaData) throws SQLException {
    String standard =
        "Column,\n"
      + "root.ln.wf02.wt04,\n"
      + "root.ln.wf02.wt03,\n"
      + "root.ln.wf04.wt05,\n"
      + "root.ln.wf04.wt04,\n"
      + "root.ln.wf01.wt01,\n"
      + "root.ln.wf05.wt01,\n"
      + "root.ln.wf01.wt02,\n"
      + "root.ln.wf03.wt03,\n"
      + "root.ln.wf03.wt02,\n";
    ResultSet resultSet = databaseMetaData.getColumns(Constant.CATALOG_DEVICE, "ln", null, null);
    checkCorrectness(resultSet, standard);
    resultSet.close();

    standard = "Column,\n";
    resultSet = databaseMetaData.getColumns(Constant.CATALOG_DEVICE, "ln1", null, null);
    checkCorrectness(resultSet, standard);
    resultSet.close();
  }

  private void showAllColumns(DatabaseMetaData databaseMetaData) throws SQLException {
    String standard =
        "Column,\n"
      + "root.ln.wf04.wt04.status,\n"
      + "root.ln.wf04.wt05.temperature,\n"
      + "root.ln.wf03.wt02.status,\n"
      + "root.ln.wf03.wt03.temperature,\n"
      + "root.ln.wf02.wt03.status,\n"
      + "root.ln.wf02.wt04.temperature,\n"
      + "root.ln.wf01.wt01.status,\n"
      + "root.ln.wf01.wt01.temperature,\n"
      + "root.ln.wf01.wt02.humidity,\n"
      + "root.ln.wf05.wt01.status,\n";
    ResultSet resultSet = databaseMetaData.getColumns(Constant.CATALOG_COLUMN, "root", null, null);
    checkCorrectness(resultSet, standard);
    resultSet.close();

    standard =
        "Column,\n"
      + "root.ln.wf01.wt01.status,\n"
      + "root.ln.wf01.wt01.temperature,\n"
      + "root.ln.wf01.wt02.humidity,\n";
    resultSet = databaseMetaData.getColumns(Constant.CATALOG_COLUMN, "root.ln.wf01", null, null);
    checkCorrectness(resultSet, standard);
    resultSet.close();

    standard =
        "Column,\n"
      + "root.ln.wf03.wt02.status,\n"
      + "root.ln.wf01.wt02.humidity,\n";
    resultSet = databaseMetaData.getColumns(Constant.CATALOG_COLUMN, "root.ln.*.wt02", null, null);
    checkCorrectness(resultSet, standard);
    resultSet.close();
  }

  private void checkCorrectness(ResultSet resultSet, String standard) throws SQLException{
    ResultSetMetaData resultSetMetaData = resultSet.getMetaData();
    int colCount = resultSetMetaData.getColumnCount();
    StringBuilder resultStr = new StringBuilder();
    for (int i = 1; i < colCount + 1; i++) {
      resultStr.append(resultSetMetaData.getColumnName(i)).append(",");
    }
    resultStr.append("\n");
    while (resultSet.next()) {
      for (int i = 1; i <= colCount; i++) {
        resultStr.append(resultSet.getString(i)).append(",");
      }
      resultStr.append("\n");
    }
    Assert.assertEquals(standard, resultStr.toString());
  }
}<|MERGE_RESOLUTION|>--- conflicted
+++ resolved
@@ -67,17 +67,10 @@
     try {
       connection = DriverManager.getConnection(Config.IOTDB_URL_PREFIX + "127.0.0.1:6667/", "root", "root");
       insertSQL(connection, false);
-<<<<<<< HEAD
       testShowStorageGroup(connection);
       testDatabaseMetadata(connection);
       testShowTimeseries(connection);
       testShowTimeseriesPath(connection);
-=======
-//      testShowStorageGroup(connection);
-      testDatabaseMetadata(connection);
-//      testShowTimeseries(connection);
-//      testShowTimeseriesPath(connection);
->>>>>>> d379b7eb
     } finally {
       connection.close();
     }
