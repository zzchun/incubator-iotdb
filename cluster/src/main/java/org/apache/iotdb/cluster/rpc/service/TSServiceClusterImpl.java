/**
 * Licensed to the Apache Software Foundation (ASF) under one
 * or more contributor license agreements.  See the NOTICE file
 * distributed with this work for additional information
 * regarding copyright ownership.  The ASF licenses this file
 * to you under the Apache License, Version 2.0 (the
 * "License"); you may not use this file except in compliance
 * with the License.  You may obtain a copy of the License at
 *
 *     http://www.apache.org/licenses/LICENSE-2.0
 *
 * Unless required by applicable law or agreed to in writing,
 * software distributed under the License is distributed on an
 * "AS IS" BASIS, WITHOUT WARRANTIES OR CONDITIONS OF ANY
 * KIND, either express or implied.  See the License for the
 * specific language governing permissions and limitations
 * under the License.
 */
package org.apache.iotdb.cluster.rpc.service;

import java.io.IOException;
<<<<<<< HEAD
=======
import java.util.Set;
import org.apache.iotdb.cluster.exception.RaftConnectionException;
>>>>>>> d329317a
import org.apache.iotdb.cluster.qp.executor.NonQueryExecutor;
import org.apache.iotdb.cluster.qp.executor.QueryMetadataExecutor;
import org.apache.iotdb.cluster.rpc.MetadataType;
import org.apache.iotdb.db.conf.IoTDBConstant;
import org.apache.iotdb.db.exception.PathErrorException;
import org.apache.iotdb.db.exception.ProcessorException;
import org.apache.iotdb.db.metadata.MManager;
import org.apache.iotdb.db.qp.physical.PhysicalPlan;
import org.apache.iotdb.db.service.TSServiceImpl;
<<<<<<< HEAD
=======
import org.apache.iotdb.service.rpc.thrift.TSFetchMetadataReq;
import org.apache.iotdb.service.rpc.thrift.TSFetchMetadataResp;
import org.apache.iotdb.service.rpc.thrift.TS_Status;
import org.apache.iotdb.service.rpc.thrift.TS_StatusCode;
import org.apache.thrift.TException;
>>>>>>> d329317a
import org.slf4j.Logger;
import org.slf4j.LoggerFactory;

/**
 * Distributed version of PRC implementation
 */
public class TSServiceClusterImpl extends TSServiceImpl {

  private static final Logger LOGGER = LoggerFactory.getLogger(TSServiceClusterImpl.class);

  private ThreadLocal<NonQueryExecutor> nonQueryExecutor = new ThreadLocal<>();
  private ThreadLocal<QueryMetadataExecutor> queryMetadataExecutor = new ThreadLocal<>();

  public TSServiceClusterImpl() throws IOException {
    super();
  }

  @Override
  public void initClusterService() {
    nonQueryExecutor.set(new NonQueryExecutor());
    nonQueryExecutor.get().init();
    queryMetadataExecutor.set(new QueryMetadataExecutor());
    queryMetadataExecutor.get().init();
  }

//  //TODO
//  @Override
//  public TSFetchMetadataResp fetchMetadata(TSFetchMetadataReq req) throws TException {
//    throw new TException("not support");
//  }
//
//  //TODO
//
//  /**
//   * Judge whether the statement is ADMIN COMMAND and if true, executeWithGlobalTimeFilter it.
//   *
//   * @param statement command
//   * @return true if the statement is ADMIN COMMAND
//   * @throws IOException exception
//   */
//  @Override
//  public boolean execAdminCommand(String statement) throws IOException {
//    throw new IOException("exec admin command not support");
//  }
//
//  //TODO
//  @Override
//  public TSExecuteStatementResp executeQueryStatement(TSExecuteStatementReq req) throws TException {
//    throw new TException("query not support");
//  }
//
//
//  //TODO
//  @Override
//  public TSFetchResultsResp fetchResults(TSFetchResultsReq req) throws TException {
//    throw new TException("not support");
//  }

  @Override
  public boolean executeNonQuery(PhysicalPlan plan) throws ProcessorException {
    return nonQueryExecutor.get().processNonQuery(plan);
  }

  /**
   * Close cluster service
   */
  @Override
  public void closeClusterService() {
    nonQueryExecutor.get().shutdown();
    queryMetadataExecutor.get().shutdown();
  }

  @Override
  public TSFetchMetadataResp fetchMetadata(TSFetchMetadataReq req) throws TException {
    TS_Status status;
    if (!checkLogin()) {
      LOGGER.info(INFO_NOT_LOGIN, IoTDBConstant.GLOBAL_DB_NAME);
      status = getErrorStatus(ERROR_NOT_LOGIN);
      return new TSFetchMetadataResp(status);
    }
    TSFetchMetadataResp resp = new TSFetchMetadataResp();
    switch (req.getType()) {
      case "SHOW_STORAGE_GROUP":
        try {
          Set<String> storageGroups = processMetadataQuery(MetadataType.STORAGE_GROUP);
          resp.setShowStorageGroups(storageGroups);
        } catch (RaftConnectionException | InterruptedException e) {
          status = getErrorStatus(String.format("Failed to fetch storage groups' metadata because: %s", e));
          resp.setStatus(status);
          return resp;
        } catch (OutOfMemoryError outOfMemoryError) { // TODO OOME
          LOGGER.error("Failed to fetch storage groups' metadata", outOfMemoryError);
          status = getErrorStatus(
              String.format("Failed to fetch storage groups' metadata because: %s",
                  outOfMemoryError));
          resp.setStatus(status);
          return resp;
        }
        status = new TS_Status(TS_StatusCode.SUCCESS_STATUS);
        break;
      default:
        status = new TS_Status(TS_StatusCode.ERROR_STATUS);
        status
            .setErrorMessage(String.format("Unsuport fetch metadata operation %s", req.getType()));
        break;
    }
    resp.setStatus(status);
    return resp;
  }

  public Set<String> processMetadataQuery(MetadataType type)
      throws RaftConnectionException, InterruptedException {
    return queryMetadataExecutor.get().processMetadataQuery(type);
  }
}<|MERGE_RESOLUTION|>--- conflicted
+++ resolved
@@ -19,28 +19,20 @@
 package org.apache.iotdb.cluster.rpc.service;
 
 import java.io.IOException;
-<<<<<<< HEAD
-=======
 import java.util.Set;
 import org.apache.iotdb.cluster.exception.RaftConnectionException;
->>>>>>> d329317a
 import org.apache.iotdb.cluster.qp.executor.NonQueryExecutor;
 import org.apache.iotdb.cluster.qp.executor.QueryMetadataExecutor;
 import org.apache.iotdb.cluster.rpc.MetadataType;
 import org.apache.iotdb.db.conf.IoTDBConstant;
-import org.apache.iotdb.db.exception.PathErrorException;
 import org.apache.iotdb.db.exception.ProcessorException;
-import org.apache.iotdb.db.metadata.MManager;
 import org.apache.iotdb.db.qp.physical.PhysicalPlan;
 import org.apache.iotdb.db.service.TSServiceImpl;
-<<<<<<< HEAD
-=======
 import org.apache.iotdb.service.rpc.thrift.TSFetchMetadataReq;
 import org.apache.iotdb.service.rpc.thrift.TSFetchMetadataResp;
 import org.apache.iotdb.service.rpc.thrift.TS_Status;
 import org.apache.iotdb.service.rpc.thrift.TS_StatusCode;
 import org.apache.thrift.TException;
->>>>>>> d329317a
 import org.slf4j.Logger;
 import org.slf4j.LoggerFactory;
 
@@ -128,7 +120,8 @@
           Set<String> storageGroups = processMetadataQuery(MetadataType.STORAGE_GROUP);
           resp.setShowStorageGroups(storageGroups);
         } catch (RaftConnectionException | InterruptedException e) {
-          status = getErrorStatus(String.format("Failed to fetch storage groups' metadata because: %s", e));
+          status = getErrorStatus(
+              String.format("Failed to fetch storage groups' metadata because: %s", e));
           resp.setStatus(status);
           return resp;
         } catch (OutOfMemoryError outOfMemoryError) { // TODO OOME
